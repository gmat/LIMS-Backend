--- conflicted
+++ resolved
@@ -29,11 +29,7 @@
                 for line in csv_file:
                     line = dict([(k, v) for k, v in line.items() if v.strip()])
                     if any(line):
-<<<<<<< HEAD
-                        identifier = tuple(line[n.name] for n in identifier_fields)
-=======
                         identifier = frozenset(line[n.name] for n in identifier_fields) 
->>>>>>> 6bdc19d1
                         # Get a list of identifiers and remove from line
                         ifn = [i.name for i in identifier_fields]
                         line = dict([(k, v) for k, v in line.items() if k not in ifn])
