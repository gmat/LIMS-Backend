from django.contrib.auth.models import Permission, Group
from rest_framework import status
from lims.shared.loggedintestcase import LoggedInTestCase
<<<<<<< HEAD
from .models import Workflow, TaskTemplate
from lims.filetemplate.models import FileTemplate, FileTemplateField
from lims.inventory.models import Location, ItemType, AmountMeasure
from lims.equipment.models import Equipment
from .views import ViewPermissionsMixin
=======
from .models import Workflow, WorkflowProduct, ActiveWorkflow, TaskTemplate, \
    CalculationFieldTemplate, InputFieldTemplate, \
    VariableFieldTemplate, OutputFieldTemplate, StepFieldTemplate, StepFieldProperty, DataEntry
from lims.filetemplate.models import FileTemplate, FileTemplateField
from lims.inventory.models import Location, Item, ItemType, AmountMeasure, ItemTransfer
from lims.equipment.models import Equipment
from .views import ViewPermissionsMixin
from lims.projects.models import Project, Order, Product, ProductStatus
from lims.shared.models import Organism
>>>>>>> 41b96a01


class WorkflowTestCase(LoggedInTestCase):
    def setUp(self):
        super(WorkflowTestCase, self).setUp()

        self._inputTempl = \
            FileTemplate.objects.create(name="InputTemplate1",
                                        file_for="input")
        FileTemplateField.objects.create(name="ID1Field1",
                                         required=True,
                                         is_identifier=True,
                                         template=self._inputTempl)
        FileTemplateField.objects.create(name="1Field1",
                                         required=False,
                                         is_identifier=False,
                                         template=self._inputTempl)
        self._outputTempl = \
            FileTemplate.objects.create(name="InputTemplate2",
                                        file_for="input")
        FileTemplateField.objects.create(name="ID2Field1",
                                         required=True,
                                         is_identifier=True,
                                         template=self._outputTempl)
        FileTemplateField.objects.create(name="ID2Field2",
                                         required=True,
                                         is_identifier=True,
                                         template=self._outputTempl)

        self._prodinput = ItemType.objects.create(name="ExampleStuff", parent=None)
        self._labware = ItemType.objects.create(name="ExampleLabware", parent=None)
        self._millilitre = AmountMeasure.objects.create(name="Millilitre", symbol="ml")
        self._location = Location.objects.create(name="Bench", code="B1")
        self._equipmentSequencer = Equipment.objects.create(name="Sequencer",
                                                            location=self._location,
                                                            status="active", can_reserve=True)

        self._task1 = TaskTemplate.objects.create(name="TaskTempl1",
                                                  description="First",
                                                  product_input=self._prodinput,
                                                  product_input_amount=1,
                                                  product_input_measure=self._millilitre,
                                                  labware=self._labware,
                                                  created_by=self._joeBloggs)
        self._task1.capable_equipment.add(self._equipmentSequencer)
        self._task1.input_files.add(self._inputTempl)
        self._task1.output_files.add(self._outputTempl)
        self._task2 = TaskTemplate.objects.create(name="TaskTempl2",
                                                  description="Second",
                                                  product_input=self._prodinput,
                                                  product_input_amount=1,
                                                  product_input_measure=self._millilitre,
                                                  labware=self._labware,
                                                  created_by=self._joeBloggs)
        self._task2.capable_equipment.add(self._equipmentSequencer)
        self._task2.input_files.add(self._inputTempl)
        self._task2.output_files.add(self._outputTempl)
        self._task3 = TaskTemplate.objects.create(name="TaskTempl3",
                                                  description="Third",
                                                  product_input=self._prodinput,
                                                  product_input_amount=1,
                                                  product_input_measure=self._millilitre,
                                                  labware=self._labware,
                                                  created_by=self._joeBloggs)
        self._task3.capable_equipment.add(self._equipmentSequencer)
        self._task3.input_files.add(self._inputTempl)
        self._task3.output_files.add(self._outputTempl)
        self._task4 = TaskTemplate.objects.create(name="TaskTempl4",
                                                  description="Fourth",
                                                  product_input=self._prodinput,
                                                  product_input_amount=1,
                                                  product_input_measure=self._millilitre,
                                                  labware=self._labware,
                                                  created_by=self._joeBloggs)
        self._task4.capable_equipment.add(self._equipmentSequencer)
        self._task4.input_files.add(self._inputTempl)
        self._task4.output_files.add(self._outputTempl)

        self._workflow1 = Workflow.objects.create(name="Workflow1",
                                                  order='%d,%d' % (self._task1.id, self._task2.id),
                                                  created_by=self._joeBloggs)
        self._workflow2 = Workflow.objects.create(name="Workflow2", order='%d,%d,%d' % (
            self._task1.id, self._task3.id, self._task4.id), created_by=self._janeDoe)
        self._workflow3 = Workflow.objects.create(name="Workflow3", order='%d,%d,%d' % (
            self._task3.id, self._task2.id, self._task1.id), created_by=self._janeDoe)

        # Joe can see and edit workflow 1, and see item 2 but not edit it. No access to 3.
        # Jane can see and edit items 3+2, and see item 1 but not edit it.
        ViewPermissionsMixin().assign_permissions(instance=self._workflow1,
                                                  permissions={"joe_group": "rw",
                                                               "jane_group": "r"})
        ViewPermissionsMixin().assign_permissions(instance=self._workflow2,
                                                  permissions={"joe_group": "r",
                                                               "jane_group": "rw"})
        ViewPermissionsMixin().assign_permissions(instance=self._workflow3,
                                                  permissions={"jane_group": "rw"})

        # We also have to give Joe and Jane permission to view, change and delete items in
        # general.
        self._joeBloggs.user_permissions.add(
            Permission.objects.get(codename="add_workflow"))
        self._joeBloggs.user_permissions.add(
            Permission.objects.get(codename="view_workflow"))
        self._joeBloggs.user_permissions.add(
            Permission.objects.get(codename="change_workflow"))
        self._joeBloggs.user_permissions.add(
            Permission.objects.get(codename="delete_workflow"))
        self._janeDoe.user_permissions.add(
            Permission.objects.get(codename="add_workflow"))
        self._janeDoe.user_permissions.add(Permission.objects.get(codename="view_workflow"))
        self._janeDoe.user_permissions.add(
            Permission.objects.get(codename="change_workflow"))
        self._janeDoe.user_permissions.add(
            Permission.objects.get(codename="delete_workflow"))

    def test_presets(self):
        self.assertEqual(Workflow.objects.count(), 3)
        w = Workflow.objects.get(name="Workflow1")
        self.assertEqual(w.created_by, self._joeBloggs)
        self.assertEqual(w.order, '%d,%d' % (self._task1.id, self._task2.id))
        self.assertEqual(w.get_tasks(), [self._task1, self._task2])
        w = Workflow.objects.get(name="Workflow2")
        self.assertEqual(w.created_by, self._janeDoe)
        self.assertEqual(w.order, '%d,%d,%d' % (self._task1.id, self._task3.id, self._task4.id))
        self.assertEqual(w.get_tasks(), [self._task1, self._task3, self._task4])
        w = Workflow.objects.get(name="Workflow3")
        self.assertEqual(w.created_by, self._janeDoe)
        self.assertEqual(w.order, '%d,%d,%d' % (self._task3.id, self._task2.id, self._task1.id))
        self.assertEqual(w.get_tasks(), [self._task3, self._task2, self._task1])

    def test_access_anonymous(self):
        self._asAnonymous()
        response = self._client.get('/workflows/')
        self.assertEqual(response.status_code, status.HTTP_401_UNAUTHORIZED)
        response = self._client.get('/workflows/%d/' % self._workflow1.id)
        self.assertEqual(response.status_code, status.HTTP_401_UNAUTHORIZED)

    def test_access_invalid(self):
        self._asInvalid()
        response = self._client.get('/workflows/')
        self.assertEqual(response.status_code, status.HTTP_401_UNAUTHORIZED)
        response = self._client.get('/workflows/%d/' % self._workflow1.id)
        self.assertEqual(response.status_code, status.HTTP_401_UNAUTHORIZED)

    def test_user_list(self):
        # Joe can only see items his group can see
        self._asJoeBloggs()
        response = self._client.get('/workflows/')
        self.assertEqual(response.status_code, status.HTTP_200_OK)
        wflows = response.data
        self.assertEqual(len(wflows["results"]), 2)
        w = wflows["results"][0]
        self.assertEqual(w["name"], "Workflow1")

    def test_user_list_group(self):
        # Jane can see all four because her group permissions permit this
        self._asJaneDoe()
        response = self._client.get('/workflows/')
        self.assertEqual(response.status_code, status.HTTP_200_OK)
        wflows = response.data
        self.assertEqual(len(wflows["results"]), 3)

    def test_user_view_own(self):
        self._asJoeBloggs()
        response = self._client.get('/workflows/%d/' % self._workflow1.id)
        self.assertEqual(response.status_code, status.HTTP_200_OK)
        w = response.data
        self.assertEqual(w["name"], "Workflow1")

    def test_user_view_other(self):
        # Jane's item 4 is only visible for Jane's group
        self._asJoeBloggs()
        response = self._client.get('/workflows/%d/' % self._workflow3.id)
        self.assertEqual(response.status_code, status.HTTP_404_NOT_FOUND)

    def test_user_view_group(self):
        # Jane's group has read access to Joe's items 1+2
        self._asJaneDoe()
        response = self._client.get('/workflows/%d/' % self._workflow1.id)
        self.assertEqual(response.status_code, status.HTTP_200_OK)
        w = response.data
        self.assertEqual(w["name"], "Workflow1")

    def test_admin_list(self):
        self._asAdmin()
        response = self._client.get('/workflows/')
        self.assertEqual(response.status_code, status.HTTP_200_OK)
        wflows = response.data
        self.assertEqual(len(wflows["results"]), 3)

    def test_admin_view_any(self):
        self._asAdmin()
        response = self._client.get('/workflows/%d/' % self._workflow2.id)
        self.assertEqual(response.status_code, status.HTTP_200_OK)
        w = response.data
        self.assertEqual(w["name"], "Workflow2")

    def test_user_create_own(self):
        self._asJaneDoe()
        new_wflow = {"name": "Workflow4",
                     "order": '%d,%d' % (self._task1.id, self._task2.id),
                     "created_by": self._janeDoe.id,
                     "assign_groups": {"jane_group": "rw"}}
        response = self._client.post("/workflows/", new_wflow, format='json')
        self.assertEqual(response.status_code, status.HTTP_201_CREATED)

        self.assertEqual(Workflow.objects.count(), 4)
        self.assertIs(Workflow.objects.filter(name="Workflow4").exists(), True)
        w = Workflow.objects.get(name="Workflow4")
        self.assertEqual(w.created_by, self._janeDoe)

        # Other user still sees just theirs but we see both our old and new ones plus those we
        # have group access to
        self._asJoeBloggs()
        response = self._client.get('/workflows/')
        self.assertEqual(response.status_code, status.HTTP_200_OK)
        wflows = response.data
        self.assertEqual(len(wflows["results"]), 2)
        self._asJaneDoe()
        response = self._client.get('/workflows/')
        self.assertEqual(response.status_code, status.HTTP_200_OK)
        wflows = response.data
        self.assertEqual(len(wflows["results"]), 4)

    def test_admin_create_any(self):
        # Admin should be able to create a set for someone else
        self._asAdmin()
        new_wflow = {"name": "Workflow4",
                     "order": '%d,%d' % (self._task1.id, self._task2.id),
                     "created_by": self._janeDoe.id,
                     "assign_groups": {"jane_group": "rw"}}
        response = self._client.post("/workflows/", new_wflow, format='json')
        self.assertEqual(response.status_code, status.HTTP_201_CREATED)

        self.assertEqual(Workflow.objects.count(), 4)
        self.assertIs(Workflow.objects.filter(name="Workflow4").exists(), True)
        w = Workflow.objects.get(name="Workflow4")
        self.assertEqual(w.created_by, self._janeDoe)

        # Other user still sees just theirs but we see both our old and new ones plus those we
        # have group access to
        self._asJoeBloggs()
        response = self._client.get('/workflows/')
        self.assertEqual(response.status_code, status.HTTP_200_OK)
        wflows = response.data
        self.assertEqual(len(wflows["results"]), 3)
        self._asJaneDoe()
        response = self._client.get('/workflows/')
        self.assertEqual(response.status_code, status.HTTP_200_OK)
        wflows = response.data
        self.assertEqual(len(wflows["results"]), 4)

    def test_user_edit_own(self):
        self._asJoeBloggs()
        update_wflow = {"name": "Update"}
        response = self._client.patch("/workflows/%d/" % self._workflow1.id,
                                      update_wflow, format='json')
        self.assertEqual(response.status_code, status.HTTP_200_OK)
        self.assertIs(Workflow.objects.filter(name="Workflow1").exists(), False)
        self.assertIs(Workflow.objects.filter(name="Update").exists(), True)

    def test_user_edit_other_nonread(self):
        # Joe cannot see Jane's item 4
        self._asJoeBloggs()
        update_wflow = {"name": "Update"}
        response = self._client.patch("/workflows/%d/" % self._workflow3.id,
                                      update_wflow, format='json')
        self.assertEqual(response.status_code, status.HTTP_404_NOT_FOUND)
        self.assertIs(Workflow.objects.filter(name="Workflow3").exists(), True)
        self.assertIs(Workflow.objects.filter(name="Update").exists(), False)

    def test_user_edit_other_readonly(self):
        # Joe can see but not edit Jane's item 3
        self._asJoeBloggs()
        update_wflow = {"name": "Update"}
        response = self._client.patch("/workflows/%d/" % self._workflow2.id,
                                      update_wflow, format='json')
        self.assertEqual(response.status_code, status.HTTP_403_FORBIDDEN)
        self.assertIs(Workflow.objects.filter(name="Workflow2").exists(), True)
        self.assertIs(Workflow.objects.filter(name="Update").exists(), False)

    def test_user_edit_other_readwrite(self):
        # Give Jane write permission to Joe's item 1 first so she can edit it
        ViewPermissionsMixin().assign_permissions(instance=self._workflow1,
                                                  permissions={"jane_group": "rw"})
        self._asJaneDoe()
        update_wflow = {"name": "Update"}
        response = self._client.patch("/workflows/%d/" % self._workflow1.id,
                                      update_wflow, format='json')
        self.assertEqual(response.status_code, status.HTTP_200_OK)
        self.assertIs(Workflow.objects.filter(name="Workflow1").exists(), False)
        self.assertIs(Workflow.objects.filter(name="Update").exists(), True)

    def test_admin_edit_any(self):
        self._asAdmin()
        update_wflow = {"name": "Update"}
        response = self._client.patch("/workflows/%d/" % self._workflow1.id,
                                      update_wflow, format='json')
        self.assertEqual(response.status_code, status.HTTP_200_OK)
        self.assertIs(Workflow.objects.filter(name="Workflow1").exists(), False)
        self.assertIs(Workflow.objects.filter(name="Update").exists(), True)

    def test_user_delete_own(self):
        self._asJaneDoe()
        response = self._client.delete("/workflows/%d/" % self._workflow3.id)
        self.assertEqual(response.status_code, status.HTTP_204_NO_CONTENT)
        self.assertIs(Workflow.objects.filter(name="Workflow3").exists(), False)

    def test_user_delete_other_noread(self):
        # Joe can only see/edit his
        self._asJoeBloggs()
        response = self._client.delete("/workflows/%d/" % self._workflow3.id)
        self.assertEqual(response.status_code, status.HTTP_404_NOT_FOUND)
        self.assertIs(Workflow.objects.filter(name="Workflow3").exists(), True)

    def test_user_delete_other_readonly(self):
        # Jane can edit hers and see both
        self._asJaneDoe()
        response = self._client.delete("/workflows/%d/" % self._workflow1.id)
        self.assertEqual(response.status_code, status.HTTP_403_FORBIDDEN)
        self.assertIs(Workflow.objects.filter(name="Workflow1").exists(), True)

    def test_user_delete_other_readwrite(self):
        # Give Jane write permission to Joe's group first so she can delete it
        ViewPermissionsMixin().assign_permissions(instance=self._workflow1,
                                                  permissions={"jane_group": "rw"})
        self._asJaneDoe()
        response = self._client.delete("/workflows/%d/" % self._workflow1.id)
        self.assertEqual(response.status_code, status.HTTP_204_NO_CONTENT)
        self.assertIs(Workflow.objects.filter(name="Workflow1").exists(), False)

    def test_admin_delete_any(self):
        self._asAdmin()
        response = self._client.delete("/workflows/%d/" % self._workflow1.id)
        self.assertEqual(response.status_code, status.HTTP_204_NO_CONTENT)
        self.assertIs(Workflow.objects.filter(name="Workflow1").exists(), False)

    def test_user_set_permissions_own(self):
        # Any user should be able to set permissions on own sets
        self._asJoeBloggs()
        permissions = {"joe_group": "rw", "jane_group": "rw"}
        response = self._client.patch(
            "/workflows/%d/set_permissions/" % self._workflow1.id,
            permissions, format='json')
        self.assertEqual(response.status_code, status.HTTP_200_OK)
        w = Workflow.objects.get(name="Workflow1")
        self.assertEqual(
            ViewPermissionsMixin().current_permissions(instance=w,
                                                       group=Group.objects.get(
                                                           name="joe_group")), "rw")
        self.assertEqual(
            ViewPermissionsMixin().current_permissions(instance=w,
                                                       group=Group.objects.get(
                                                           name="jane_group")), "rw")

    def test_user_set_permissions_nonread(self):
        # Joe is not in the right group to see Jane's project
        self._asJoeBloggs()
        permissions = {"jane_group": "r"}
        response = self._client.patch(
            "/workflows/%d/set_permissions/" % self._workflow3.id,
            permissions, format='json')
        self.assertEqual(response.status_code, status.HTTP_404_NOT_FOUND)
        w = Workflow.objects.get(name="Workflow3")
        self.assertEqual(
            ViewPermissionsMixin().current_permissions(instance=w,
                                                       group=Group.objects.get(
                                                           name="jane_group")), "rw")

    def test_user_set_permissions_readonly(self):
        # Jane can see but not edit Joe's project
        self._asJaneDoe()
        permissions = {"jane_group": "rw"}
        response = self._client.patch(
            "/workflows/%d/set_permissions/" % self._workflow1.id,
            permissions, format='json')
        self.assertEqual(response.status_code, status.HTTP_403_FORBIDDEN)
        w = Workflow.objects.get(name="Workflow1")
        self.assertEqual(
            ViewPermissionsMixin().current_permissions(instance=w,
                                                       group=Group.objects.get(
                                                           name="jane_group")), "r")

    def test_user_set_permissions_readwrite(self):
        # Jane can see and edit Joe's project if we change her permissions first
        ViewPermissionsMixin().assign_permissions(instance=self._workflow1,
                                                  permissions={"jane_group": "rw"})
        self._asJaneDoe()
        permissions = {"joe_group": "r", "jane_group": "r"}
        response = self._client.patch(
            "/workflows/%d/set_permissions/" % self._workflow1.id,
            permissions, format='json')
        self.assertEqual(response.status_code, status.HTTP_200_OK)
        w = Workflow.objects.get(name="Workflow1")
        self.assertEqual(
            ViewPermissionsMixin().current_permissions(instance=w,
                                                       group=Group.objects.get(
                                                           name="joe_group")), "r")
        self.assertEqual(
            ViewPermissionsMixin().current_permissions(instance=w,
                                                       group=Group.objects.get(
                                                           name="jane_group")), "r")

    def test_admin_set_permissions(self):
        # Admin can do what they like
        self._asAdmin()
        permissions = {"joe_group": "r", "jane_group": "r"}
        response = self._client.patch(
            "/workflows/%d/set_permissions/" % self._workflow1.id,
            permissions, format='json')
        self.assertEqual(response.status_code, status.HTTP_200_OK)
        w = Workflow.objects.get(name="Workflow1")
        self.assertEqual(
            ViewPermissionsMixin().current_permissions(instance=w,
                                                       group=Group.objects.get(
                                                           name="joe_group")), "r")
        self.assertEqual(
            ViewPermissionsMixin().current_permissions(instance=w,
                                                       group=Group.objects.get(
                                                           name="jane_group")), "r")

    def test_set_permissions_invalid_group(self):
        # An invalid group should throw a 400 data error
        self._asAdmin()
        permissions = {"jim_group": "r"}
        response = self._client.patch(
            "/workflows/%d/set_permissions/" % self._workflow1.id,
            permissions, format='json')
        self.assertEqual(response.status_code, status.HTTP_400_BAD_REQUEST)
        # Check the group wasn't created accidentally in the process
        self.assertIs(Group.objects.filter(name="jim_group").exists(), False)

    def test_set_permissions_invalid_permission(self):
        # An invalid permission should throw a 400 data error
        self._asAdmin()
        permissions = {"joe_group": "flibble"}
        response = self._client.patch(
            "/workflows/%d/set_permissions/" % self._workflow1.id,
            permissions, format='json')
        self.assertEqual(response.status_code, status.HTTP_400_BAD_REQUEST)
        # Check the permission wasn't changed accidentally in the process
        w = Workflow.objects.get(name="Workflow1")
        self.assertEqual(
            ViewPermissionsMixin().current_permissions(instance=w,
                                                       group=Group.objects.get(
                                                           name="joe_group")), "rw")
        self.assertEqual(
            ViewPermissionsMixin().current_permissions(instance=w,
                                                       group=Group.objects.get(
                                                           name="jane_group")), "r")

    def test_user_remove_permissions_own(self):
        # Any user should be able to remove permissions on own projects
        self._asJoeBloggs()
        response = self._client.delete(
            "/workflows/%d/remove_permissions/?groups=joe_group" % self._workflow1.id,
            format='json')
        self.assertEqual(response.status_code, status.HTTP_200_OK)
        w = Workflow.objects.get(name="Workflow1")
        self.assertEqual(
            ViewPermissionsMixin().current_permissions(instance=w,
                                                       group=Group.objects.get(
                                                           name="joe_group")), None)

    def test_user_remove_permissions_nonread(self):
        # Joe is not in the right group to see Jane's item 4
        self._asJoeBloggs()
        response = self._client.delete(
            "/workflows/%d/remove_permissions/?groups=jane_group" % self._workflow3.id,
            format='json')
        self.assertEqual(response.status_code, status.HTTP_404_NOT_FOUND)
        w = Workflow.objects.get(name="Workflow3")
        self.assertEqual(
            ViewPermissionsMixin().current_permissions(instance=w,
                                                       group=Group.objects.get(
                                                           name="jane_group")), "rw")

    def test_user_remove_permissions_readonly(self):
        # Jane can see but not edit Joe's item 1
        self._asJaneDoe()
        response = self._client.delete(
            "/workflows/%d/remove_permissions/?groups=joe_group" % self._workflow1.id,
            format='json')
        self.assertEqual(response.status_code, status.HTTP_403_FORBIDDEN)
        w = Workflow.objects.get(name="Workflow1")
        self.assertEqual(
            ViewPermissionsMixin().current_permissions(instance=w,
                                                       group=Group.objects.get(
                                                           name="joe_group")), "rw")

    def test_user_remove_permissions_readwrite(self):
        # Jane can see and edit Joe's project if we change her permissions first
        ViewPermissionsMixin().assign_permissions(instance=self._workflow1,
                                                  permissions={"jane_group": "rw"})
        self._asJaneDoe()
        response = self._client.delete(
            "/workflows/%d/remove_permissions/?groups=joe_group" % self._workflow1.id,
            format='json')
        self.assertEqual(response.status_code, status.HTTP_200_OK)
        w = Workflow.objects.get(name="Workflow1")
        self.assertEqual(
            ViewPermissionsMixin().current_permissions(instance=w,
                                                       group=Group.objects.get(
                                                           name="joe_group")), None)

    def test_admin_remove_permissions(self):
        # Admin can do what they like
        self._asAdmin()
        response = self._client.delete(
            "/workflows/%d/remove_permissions/?groups=jane_group&groups=joe_group" %
            self._workflow1.id,
            format='json')
        self.assertEqual(response.status_code, status.HTTP_200_OK)
        w = Workflow.objects.get(name="Workflow1")
        self.assertEqual(
            ViewPermissionsMixin().current_permissions(instance=w,
                                                       group=Group.objects.get(
                                                           name="jane_group")), None)
        self.assertEqual(
            ViewPermissionsMixin().current_permissions(instance=w,
                                                       group=Group.objects.get(
                                                           name="joe_group")), None)

    def test_remove_permissions_invalid_group(self):
        # An invalid group name should fail quietly - we don't care if permissions can't be
        # removed as the end result is the same, i.e. that group can't access anything
        self._asAdmin()
        response = self._client.delete(
            "/workflows/%d/remove_permissions/?groups=jim_group" %
            self._workflow1.id,
            format='json')
        self.assertEqual(response.status_code, status.HTTP_200_OK)
        # Test that the group wasn't created accidentally
        self.assertIs(Group.objects.filter(name="jim_group").exists(), False)

    def test_workflow_taskdetails_validpos(self):
        self._asJoeBloggs()
        response = self._client.get(
            '/workflows/%d/task_details/?position=%d' % (self._workflow1.id, 1))
        self.assertEqual(response.status_code, status.HTTP_200_OK)
        self.assertEqual(response.data["name"], "TaskTempl2")

    def test_workflow_taskdetails_nopos(self):
        self._asJoeBloggs()
        response = self._client.get('/workflows/%d/task_details/' % self._workflow1.id)
        self.assertEqual(response.status_code, status.HTTP_400_BAD_REQUEST)
        self.assertEqual(response.data["message"], "Please provide a task position")

    def test_workflow_taskdetails_invalidpos(self):
        self._asJoeBloggs()
        response = self._client.get(
            '/workflows/%d/task_details/?position=%d' % (self._workflow1.id, 99))
        self.assertEqual(response.status_code, status.HTTP_400_BAD_REQUEST)
        self.assertEqual(response.data["message"], "Invalid position")

    def test_workflow_taskdetails_invalidtask(self):
        self._asJoeBloggs()
        self._task2.delete()
        response = self._client.get(
            '/workflows/%d/task_details/?position=%d' % (self._workflow1.id, 1))
        self.assertEqual(response.status_code, status.HTTP_400_BAD_REQUEST)
        self.assertEqual(response.data["message"], "Task does not exist")

    def test_workflow_tasks(self):
        self._asJoeBloggs()
        response = self._client.get('/workflows/%d/tasks/' % self._workflow1.id)
        self.assertEqual(response.status_code, status.HTTP_200_OK)
        t = response.data["tasks"]
        self.assertEqual(len(t), 2)
        self.assertEqual(t[0]["name"], "TaskTempl1")
        self.assertEqual(t[1]["name"], "TaskTempl2")

<<<<<<< HEAD
=======

>>>>>>> 41b96a01
class TaskTestCase(LoggedInTestCase):
    def setUp(self):
        super(TaskTestCase, self).setUp()

        self._inputTempl = \
            FileTemplate.objects.create(name="InputTemplate1",
                                        file_for="input")
        FileTemplateField.objects.create(name="ID1Field1",
                                         required=True,
                                         is_identifier=True,
                                         template=self._inputTempl)
        FileTemplateField.objects.create(name="1Field1",
                                         required=False,
                                         is_identifier=False,
                                         template=self._inputTempl)
        self._outputTempl = \
            FileTemplate.objects.create(name="InputTemplate2",
                                        file_for="input")
        FileTemplateField.objects.create(name="ID2Field1",
                                         required=True,
                                         is_identifier=True,
                                         template=self._outputTempl)
        FileTemplateField.objects.create(name="ID2Field2",
                                         required=True,
                                         is_identifier=True,
                                         template=self._outputTempl)

        self._prodinput = ItemType.objects.create(name="ExampleStuff", parent=None)
        self._labware = ItemType.objects.create(name="ExampleLabware", parent=None)
        self._millilitre = AmountMeasure.objects.create(name="Millilitre", symbol="ml")
        self._location = Location.objects.create(name="Bench", code="B1")
        self._equipmentSequencer = Equipment.objects.create(name="Sequencer",
                                                            location=self._location,
                                                            status="active", can_reserve=True)

        self._task1 = TaskTemplate.objects.create(name="TaskTempl1",
                                                  description="First",
                                                  product_input=self._prodinput,
                                                  product_input_amount=1,
                                                  product_input_measure=self._millilitre,
                                                  labware=self._labware,
                                                  created_by=self._joeBloggs)
        self._task1.capable_equipment.add(self._equipmentSequencer)
        self._task1.input_files.add(self._inputTempl)
        self._task1.output_files.add(self._outputTempl)
        self._task2 = TaskTemplate.objects.create(name="TaskTempl2",
                                                  description="Second",
                                                  product_input=self._prodinput,
                                                  product_input_amount=1,
                                                  product_input_measure=self._millilitre,
                                                  labware=self._labware,
                                                  created_by=self._joeBloggs)
        self._task2.capable_equipment.add(self._equipmentSequencer)
        self._task2.input_files.add(self._inputTempl)
        self._task2.output_files.add(self._outputTempl)
        self._task3 = TaskTemplate.objects.create(name="TaskTempl3",
                                                  description="Third",
                                                  product_input=self._prodinput,
                                                  product_input_amount=1,
                                                  product_input_measure=self._millilitre,
                                                  labware=self._labware,
                                                  created_by=self._joeBloggs)
        self._task3.capable_equipment.add(self._equipmentSequencer)
        self._task3.input_files.add(self._inputTempl)
        self._task3.output_files.add(self._outputTempl)

        # Joe can see and edit workflow 1, and see item 2 but not edit it. No access to 3.
        # Jane can see and edit items 3+2, and see item 1 but not edit it.
        ViewPermissionsMixin().assign_permissions(instance=self._task1,
                                                  permissions={"joe_group": "rw",
                                                               "jane_group": "r"})
        ViewPermissionsMixin().assign_permissions(instance=self._task2,
                                                  permissions={"joe_group": "r",
                                                               "jane_group": "rw"})
        ViewPermissionsMixin().assign_permissions(instance=self._task3,
                                                  permissions={"jane_group": "rw"})

        # We also have to give Joe and Jane permission to view, change and delete items in
        # general.
        self._joeBloggs.user_permissions.add(
            Permission.objects.get(codename="add_tasktemplate"))
        self._joeBloggs.user_permissions.add(
            Permission.objects.get(codename="view_tasktemplate"))
        self._joeBloggs.user_permissions.add(
            Permission.objects.get(codename="change_tasktemplate"))
        self._joeBloggs.user_permissions.add(
            Permission.objects.get(codename="delete_tasktemplate"))
        self._janeDoe.user_permissions.add(
            Permission.objects.get(codename="add_tasktemplate"))
        self._janeDoe.user_permissions.add(Permission.objects.get(codename="view_tasktemplate"))
        self._janeDoe.user_permissions.add(
            Permission.objects.get(codename="change_tasktemplate"))
        self._janeDoe.user_permissions.add(
            Permission.objects.get(codename="delete_tasktemplate"))

    def test_presets(self):
        self.assertEqual(TaskTemplate.objects.count(), 3)
        t = TaskTemplate.objects.get(name="TaskTempl2")
        self.assertEqual(t.description, "Second")
        self.assertEqual(t.product_input, self._prodinput)
        self.assertEqual(t.product_input_amount, 1)
        self.assertEqual(t.product_input_measure, self._millilitre)
        self.assertEqual(t.labware, self._labware)
        self.assertEqual(t.created_by, self._joeBloggs)
        self.assertEqual(set(t.capable_equipment.all()), set([self._equipmentSequencer]))
        self.assertEqual(set(t.input_files.all()), set([self._inputTempl]))
        self.assertEqual(set(t.output_files.all()), set([self._outputTempl]))

    def test_access_anonymous(self):
        self._asAnonymous()
        response = self._client.get('/tasks/')
        self.assertEqual(response.status_code, status.HTTP_401_UNAUTHORIZED)
        response = self._client.get('/tasks/%d/' % self._task1.id)
        self.assertEqual(response.status_code, status.HTTP_401_UNAUTHORIZED)

    def test_access_invalid(self):
        self._asInvalid()
        response = self._client.get('/tasks/')
        self.assertEqual(response.status_code, status.HTTP_401_UNAUTHORIZED)
        response = self._client.get('/tasks/%d/' % self._task1.id)
        self.assertEqual(response.status_code, status.HTTP_401_UNAUTHORIZED)

    def test_user_list(self):
        # Joe can only see items his group can see
        self._asJoeBloggs()
        response = self._client.get('/tasks/')
        self.assertEqual(response.status_code, status.HTTP_200_OK)
        tasks = response.data
        self.assertEqual(len(tasks["results"]), 2)
        t = tasks["results"][0]
        self.assertEqual(t["name"], "TaskTempl1")

    def test_user_list_group(self):
        # Jane can see all four because her group permissions permit this
        self._asJaneDoe()
        response = self._client.get('/tasks/')
        self.assertEqual(response.status_code, status.HTTP_200_OK)
        tasks = response.data
        self.assertEqual(len(tasks["results"]), 3)

    def test_user_view_own(self):
        self._asJoeBloggs()
        response = self._client.get('/tasks/%d/' % self._task1.id)
        self.assertEqual(response.status_code, status.HTTP_200_OK)
        t = response.data
        self.assertEqual(t["name"], "TaskTempl1")

    def test_user_view_other(self):
        # Jane's item 4 is only visible for Jane's group
        self._asJoeBloggs()
        response = self._client.get('/tasks/%d/' % self._task3.id)
        self.assertEqual(response.status_code, status.HTTP_404_NOT_FOUND)

    def test_user_view_group(self):
        # Jane's group has read access to Joe's items 1+2
        self._asJaneDoe()
        response = self._client.get('/tasks/%d/' % self._task1.id)
        self.assertEqual(response.status_code, status.HTTP_200_OK)
        t = response.data
        self.assertEqual(t["name"], "TaskTempl1")

    def test_admin_list(self):
        self._asAdmin()
        response = self._client.get('/tasks/')
        self.assertEqual(response.status_code, status.HTTP_200_OK)
        tasks = response.data
        self.assertEqual(len(tasks["results"]), 3)

    def test_admin_view_any(self):
        self._asAdmin()
        response = self._client.get('/tasks/%d/' % self._task2.id)
        self.assertEqual(response.status_code, status.HTTP_200_OK)
        t = response.data
        self.assertEqual(t["name"], "TaskTempl2")

    def test_user_create_own(self):
        self._asJaneDoe()
        new_task = {"name": "NewTask",
<<<<<<< HEAD
                     "description": "Description",
=======
                    "description": "Description",
>>>>>>> 41b96a01
                    "product_input": self._prodinput.name,
                    "product_input_amount": 1,
                    "product_input_measure": self._millilitre.symbol,
                    "labware": self._labware.name,
                    "created_by": self._janeDoe.id,
                    "capable_equipment": [self._equipmentSequencer.name],
                    "input_files": [self._inputTempl.name],
                    "output_files": [self._outputTempl.name],
<<<<<<< HEAD
                     "assign_groups": {"jane_group": "rw"}}
=======
                    "assign_groups": {"jane_group": "rw"}}
>>>>>>> 41b96a01
        response = self._client.post("/tasks/", new_task, format='json')
        self.assertEqual(response.status_code, status.HTTP_201_CREATED)

        self.assertEqual(TaskTemplate.objects.count(), 4)
        self.assertIs(TaskTemplate.objects.filter(name="NewTask").exists(), True)
        t = TaskTemplate.objects.get(name="NewTask")
        self.assertEqual(t.description, "Description")
        self.assertEqual(t.created_by, self._janeDoe)
        self.assertEqual(set(t.capable_equipment.all()), set([self._equipmentSequencer]))
        self.assertEqual(set(t.input_files.all()), set([self._inputTempl]))
        self.assertEqual(set(t.output_files.all()), set([self._outputTempl]))

        # Other user still sees just theirs but we see both our old and new ones plus those we
        # have group access to
        self._asJoeBloggs()
        response = self._client.get('/tasks/')
        self.assertEqual(response.status_code, status.HTTP_200_OK)
        wflows = response.data
        self.assertEqual(len(wflows["results"]), 2)
        self._asJaneDoe()
        response = self._client.get('/tasks/')
        self.assertEqual(response.status_code, status.HTTP_200_OK)
        wflows = response.data
        self.assertEqual(len(wflows["results"]), 4)

    def test_admin_create_any(self):
        # Admin should be able to create a set for someone else
        self._asAdmin()
        new_task = {"name": "NewTask",
<<<<<<< HEAD
                     "description": "Description",
=======
                    "description": "Description",
>>>>>>> 41b96a01
                    "product_input": self._prodinput.name,
                    "product_input_amount": 1,
                    "product_input_measure": self._millilitre.symbol,
                    "labware": self._labware.name,
                    "created_by": self._janeDoe.id,
                    "capable_equipment": [self._equipmentSequencer.name],
                    "input_files": [self._inputTempl.name],
                    "output_files": [self._outputTempl.name],
<<<<<<< HEAD
                     "assign_groups": {"jane_group": "rw"}}
=======
                    "assign_groups": {"jane_group": "rw"}}
>>>>>>> 41b96a01
        response = self._client.post("/tasks/", new_task, format='json')
        self.assertEqual(response.status_code, status.HTTP_201_CREATED)

        self.assertEqual(TaskTemplate.objects.count(), 4)
        self.assertIs(TaskTemplate.objects.filter(name="NewTask").exists(), True)
        t = TaskTemplate.objects.get(name="NewTask")
        self.assertEqual(t.description, "Description")
        self.assertEqual(t.created_by, self._janeDoe)
        self.assertEqual(t.capable_equipment.all(), [self._equipmentSequencer])
        self.assertEqual(t.input_files.all(), [self._inputTempl])
        self.assertEqual(t.output_files.all(), [self._outputTempl])

        # Other user still sees just theirs but we see both our old and new ones plus those we
        # have group access to
        self._asJoeBloggs()
        response = self._client.get('/tasks/')
        self.assertEqual(response.status_code, status.HTTP_200_OK)
        wflows = response.data
        self.assertEqual(len(wflows["results"]), 2)
        self._asJaneDoe()
        response = self._client.get('/tasks/')
        self.assertEqual(response.status_code, status.HTTP_200_OK)
        wflows = response.data
        self.assertEqual(len(wflows["results"]), 4)

    def test_user_edit_own(self):
        self._asJoeBloggs()
        updated_task = {"description": "Update"}
        response = self._client.patch("/tasks/%d/" % self._task1.id,
                                      updated_task, format='json')
        self.assertEqual(response.status_code, status.HTTP_200_OK)
        self.assertIs(TaskTemplate.objects.filter(description="First").exists(), False)
        self.assertIs(TaskTemplate.objects.filter(description="Update").exists(), True)

    def test_user_edit_other_nonread(self):
        # Joe cannot see Jane's item 4
        self._asJoeBloggs()
        updated_task = {"description": "Update"}
        response = self._client.patch("/tasks/%d/" % self._task3.id,
                                      updated_task, format='json')
        self.assertEqual(response.status_code, status.HTTP_404_NOT_FOUND)
        self.assertIs(TaskTemplate.objects.filter(description="Third").exists(), True)
        self.assertIs(TaskTemplate.objects.filter(description="Update").exists(), False)

    def test_user_edit_other_readonly(self):
        # Joe can see but not edit Jane's item 3
        self._asJoeBloggs()
        updated_task = {"description": "Update"}
        response = self._client.patch("/tasks/%d/" % self._task2.id,
                                      updated_task, format='json')
        self.assertEqual(response.status_code, status.HTTP_403_FORBIDDEN)
        self.assertIs(TaskTemplate.objects.filter(description="Second").exists(), True)
        self.assertIs(TaskTemplate.objects.filter(description="Update").exists(), False)

    def test_user_edit_other_readwrite(self):
        # Give Jane write permission to Joe's item 1 first so she can edit it
        ViewPermissionsMixin().assign_permissions(instance=self._task1,
                                                  permissions={"jane_group": "rw"})
        self._asJaneDoe()
        updated_task = {"description": "Update"}
        response = self._client.patch("/tasks/%d/" % self._task1.id,
                                      updated_task, format='json')
        self.assertEqual(response.status_code, status.HTTP_200_OK)
        self.assertIs(TaskTemplate.objects.filter(description="First").exists(), False)
        self.assertIs(TaskTemplate.objects.filter(description="Update").exists(), True)

    def test_admin_edit_any(self):
        self._asAdmin()
        updated_task = {"description": "Update"}
        response = self._client.patch("/tasks/%d/" % self._task1.id,
                                      updated_task, format='json')
        self.assertEqual(response.status_code, status.HTTP_200_OK)
        self.assertIs(TaskTemplate.objects.filter(description="First").exists(), False)
        self.assertIs(TaskTemplate.objects.filter(description="Update").exists(), True)

    def test_user_delete_own(self):
        self._asJaneDoe()
        response = self._client.delete("/tasks/%d/" % self._task3.id)
        self.assertEqual(response.status_code, status.HTTP_204_NO_CONTENT)
        self.assertIs(TaskTemplate.objects.filter(name="TaskTempl3").exists(), False)

    def test_user_delete_other_noread(self):
        # Joe can only see/edit his
        self._asJoeBloggs()
        response = self._client.delete("/tasks/%d/" % self._task3.id)
        self.assertEqual(response.status_code, status.HTTP_404_NOT_FOUND)
        self.assertIs(TaskTemplate.objects.filter(name="TaskTempl3").exists(), True)

    def test_user_delete_other_readonly(self):
        # Jane can edit hers and see both
        self._asJaneDoe()
        response = self._client.delete("/tasks/%d/" % self._task1.id)
        self.assertEqual(response.status_code, status.HTTP_403_FORBIDDEN)
        self.assertIs(TaskTemplate.objects.filter(name="TaskTempl1").exists(), True)

    def test_user_delete_other_readwrite(self):
        # Give Jane write permission to Joe's group first so she can delete it
        ViewPermissionsMixin().assign_permissions(instance=self._task1,
                                                  permissions={"jane_group": "rw"})
        self._asJaneDoe()
        response = self._client.delete("/tasks/%d/" % self._task1.id)
        self.assertEqual(response.status_code, status.HTTP_204_NO_CONTENT)
        self.assertIs(TaskTemplate.objects.filter(name="TaskTempl1").exists(), False)

    def test_admin_delete_any(self):
        self._asAdmin()
        response = self._client.delete("/tasks/%d/" % self._task1.id)
        self.assertEqual(response.status_code, status.HTTP_204_NO_CONTENT)
        self.assertIs(TaskTemplate.objects.filter(name="TaskTempl1").exists(), False)

    def test_user_set_permissions_own(self):
        # Any user should be able to set permissions on own sets
        self._asJoeBloggs()
        permissions = {"joe_group": "rw", "jane_group": "rw"}
        response = self._client.patch(
            "/tasks/%d/set_permissions/" % self._task1.id,
            permissions, format='json')
        self.assertEqual(response.status_code, status.HTTP_200_OK)
        t = TaskTemplate.objects.get(name="TaskTempl1")
        self.assertEqual(
            ViewPermissionsMixin().current_permissions(instance=t,
                                                       group=Group.objects.get(
                                                           name="joe_group")), "rw")
        self.assertEqual(
            ViewPermissionsMixin().current_permissions(instance=t,
                                                       group=Group.objects.get(
                                                           name="jane_group")), "rw")

    def test_user_set_permissions_nonread(self):
        # Joe is not in the right group to see Jane's project
        self._asJoeBloggs()
        permissions = {"jane_group": "r"}
        response = self._client.patch(
            "/tasks/%d/set_permissions/" % self._task3.id,
            permissions, format='json')
        self.assertEqual(response.status_code, status.HTTP_404_NOT_FOUND)
        t = TaskTemplate.objects.get(name="TaskTempl3")
        self.assertEqual(
            ViewPermissionsMixin().current_permissions(instance=t,
                                                       group=Group.objects.get(
                                                           name="jane_group")), "rw")

    def test_user_set_permissions_readonly(self):
        # Jane can see but not edit Joe's project
        self._asJaneDoe()
        permissions = {"jane_group": "rw"}
        response = self._client.patch(
            "/tasks/%d/set_permissions/" % self._task1.id,
            permissions, format='json')
        self.assertEqual(response.status_code, status.HTTP_403_FORBIDDEN)
        t = TaskTemplate.objects.get(name="TaskTempl1")
        self.assertEqual(
            ViewPermissionsMixin().current_permissions(instance=t,
                                                       group=Group.objects.get(
                                                           name="jane_group")), "r")

    def test_user_set_permissions_readwrite(self):
        # Jane can see and edit Joe's project if we change her permissions first
        ViewPermissionsMixin().assign_permissions(instance=self._task1,
                                                  permissions={"jane_group": "rw"})
        self._asJaneDoe()
        permissions = {"joe_group": "r", "jane_group": "r"}
        response = self._client.patch(
            "/tasks/%d/set_permissions/" % self._task1.id,
            permissions, format='json')
        self.assertEqual(response.status_code, status.HTTP_200_OK)
        t = TaskTemplate.objects.get(name="TaskTempl1")
        self.assertEqual(
            ViewPermissionsMixin().current_permissions(instance=t,
                                                       group=Group.objects.get(
                                                           name="joe_group")), "r")
        self.assertEqual(
            ViewPermissionsMixin().current_permissions(instance=t,
                                                       group=Group.objects.get(
                                                           name="jane_group")), "r")

    def test_admin_set_permissions(self):
        # Admin can do what they like
        self._asAdmin()
        permissions = {"joe_group": "r", "jane_group": "r"}
        response = self._client.patch(
            "/tasks/%d/set_permissions/" % self._task1.id,
            permissions, format='json')
        self.assertEqual(response.status_code, status.HTTP_200_OK)
        t = TaskTemplate.objects.get(name="TaskTempl1")
        self.assertEqual(
            ViewPermissionsMixin().current_permissions(instance=t,
                                                       group=Group.objects.get(
                                                           name="joe_group")), "r")
        self.assertEqual(
            ViewPermissionsMixin().current_permissions(instance=t,
                                                       group=Group.objects.get(
                                                           name="jane_group")), "r")

    def test_set_permissions_invalid_group(self):
        # An invalid group should throw a 400 data error
        self._asAdmin()
        permissions = {"jim_group": "r"}
        response = self._client.patch(
            "/tasks/%d/set_permissions/" % self._task1.id,
            permissions, format='json')
        self.assertEqual(response.status_code, status.HTTP_400_BAD_REQUEST)
        # Check the group wasn't created accidentally in the process
        self.assertIs(Group.objects.filter(name="jim_group").exists(), False)

    def test_set_permissions_invalid_permission(self):
        # An invalid permission should throw a 400 data error
        self._asAdmin()
        permissions = {"joe_group": "flibble"}
        response = self._client.patch(
            "/tasks/%d/set_permissions/" % self._task1.id,
            permissions, format='json')
        self.assertEqual(response.status_code, status.HTTP_400_BAD_REQUEST)
        # Check the permission wasn't changed accidentally in the process
        t = TaskTemplate.objects.get(name="TaskTempl1")
        self.assertEqual(
            ViewPermissionsMixin().current_permissions(instance=t,
                                                       group=Group.objects.get(
                                                           name="joe_group")), "rw")
        self.assertEqual(
            ViewPermissionsMixin().current_permissions(instance=t,
                                                       group=Group.objects.get(
                                                           name="jane_group")), "r")

    def test_user_remove_permissions_own(self):
        # Any user should be able to remove permissions on own projects
        self._asJoeBloggs()
        response = self._client.delete(
            "/tasks/%d/remove_permissions/?groups=joe_group" % self._task1.id,
            format='json')
        self.assertEqual(response.status_code, status.HTTP_200_OK)
        t = TaskTemplate.objects.get(name="TaskTempl1")
        self.assertEqual(
            ViewPermissionsMixin().current_permissions(instance=t,
                                                       group=Group.objects.get(
                                                           name="joe_group")), None)

    def test_user_remove_permissions_nonread(self):
        # Joe is not in the right group to see Jane's item 4
        self._asJoeBloggs()
        response = self._client.delete(
            "/tasks/%d/remove_permissions/?groups=jane_group" % self._task3.id,
            format='json')
        self.assertEqual(response.status_code, status.HTTP_404_NOT_FOUND)
        t = TaskTemplate.objects.get(name="TaskTempl3")
        self.assertEqual(
            ViewPermissionsMixin().current_permissions(instance=t,
                                                       group=Group.objects.get(
                                                           name="jane_group")), "rw")

    def test_user_remove_permissions_readonly(self):
        # Jane can see but not edit Joe's item 1
        self._asJaneDoe()
        response = self._client.delete(
            "/tasks/%d/remove_permissions/?groups=joe_group" % self._task1.id,
            format='json')
        self.assertEqual(response.status_code, status.HTTP_403_FORBIDDEN)
        t = TaskTemplate.objects.get(name="TaskTempl1")
        self.assertEqual(
            ViewPermissionsMixin().current_permissions(instance=t,
                                                       group=Group.objects.get(
                                                           name="joe_group")), "rw")

    def test_user_remove_permissions_readwrite(self):
        # Jane can see and edit Joe's project if we change her permissions first
        ViewPermissionsMixin().assign_permissions(instance=self._task1,
                                                  permissions={"jane_group": "rw"})
        self._asJaneDoe()
        response = self._client.delete(
            "/tasks/%d/remove_permissions/?groups=joe_group" % self._task1.id,
            format='json')
        self.assertEqual(response.status_code, status.HTTP_200_OK)
        t = TaskTemplate.objects.get(name="TaskTempl1")
        self.assertEqual(
            ViewPermissionsMixin().current_permissions(instance=t,
                                                       group=Group.objects.get(
                                                           name="joe_group")), None)

    def test_admin_remove_permissions(self):
        # Admin can do what they like
        self._asAdmin()
        response = self._client.delete(
            "/tasks/%d/remove_permissions/?groups=jane_group&groups=joe_group" %
            self._task1.id,
            format='json')
        self.assertEqual(response.status_code, status.HTTP_200_OK)
        t = TaskTemplate.objects.get(name="TaskTempl1")
        self.assertEqual(
            ViewPermissionsMixin().current_permissions(instance=t,
                                                       group=Group.objects.get(
                                                           name="jane_group")), None)
        self.assertEqual(
            ViewPermissionsMixin().current_permissions(instance=t,
                                                       group=Group.objects.get(
                                                           name="joe_group")), None)

    def test_remove_permissions_invalid_group(self):
        # An invalid group name should fail quietly - we don't care if permissions can't be
        # removed as the end result is the same, i.e. that group can't access anything
        self._asAdmin()
        response = self._client.delete(
            "/tasks/%d/remove_permissions/?groups=jim_group" %
            self._task1.id,
            format='json')
        self.assertEqual(response.status_code, status.HTTP_200_OK)
        # Test that the group wasn't created accidentally
        self.assertIs(Group.objects.filter(name="jim_group").exists(), False)

    def test_task_store_labware_as(self):
        self.assertEqual(self._task1.store_labware_as(), "labware_identifier")

<<<<<<< HEAD
#class CalculationFieldTemplate(LoggedInTestCase):

#class InputFieldTemplateTest(LoggedInTestCase):

#class VariableFieldTemplateTest(LoggedInTestCase):

#class OutputFieldTemplateTest(LoggedInTestCase):

#class StepFieldTemplateTest(LoggedInTestCase):

# TODO  /taskfields/ - ONE SET OF THESE TWO FUNCTIONS PER TASKFIELD TYPE
# TODO /taskfields/<pk>/

# TODO / tasks / < pk > / recalculate /  - DEDICATED TEST CLASS

# TODO /activeworkflows/
# TODO /activeworkflows/<pk>/
# TODO / activeworkflows / < pk > / remove_permissions /
# TODO / activeworkflows / < pk > / set_permissions /

# TODO /activeworkflows/<pk>/add_product/
# TODO /activeworkflows/<pk>/complete_task/
# TODO /activeworkflows/<pk>/remove_product/
# TODO /activeworkflows/<pk>/retry_task/
# TODO /activeworkflows/<pk>/start_task/
# TODO /activeworkflows/<pk>/switch_workflow/
# TODO /activeworkflows/<pk>/task_status/
=======
    def _setup_test_task_fields(self):
        # Set up some test fields on the task
        calc = "{input1}+{input2}*{output1]}/{variable1}*{prop1}+{product_input_amount}"
        self._calcField = CalculationFieldTemplate.objects.create(template=self._task1,
                                                                  label='calc1',
                                                                  description="Calculation field 1",
                                                                  calculation=calc)
        self._task3.calculation_fields.add(self._calcField)
        self._inputField1 = InputFieldTemplate.objects.create(template=self._task1,
                                                              label='input1',
                                                              description="Input field 1",
                                                              amount=1.0,
                                                              measure=self._millilitre,
                                                              lookup_type=self._prodinput,
                                                              from_input_file=False)
        self._inputField2 = InputFieldTemplate.objects.create(template=self._task1,
                                                              label='input2',
                                                              description="Input field 2",
                                                              amount=4.4,
                                                              measure=self._millilitre,
                                                              lookup_type=self._prodinput,
                                                              from_input_file=False)
        self._task3.input_fields.add(self._inputField1)
        self._task3.input_fields.add(self._inputField2)
        self._variableField = VariableFieldTemplate.objects.create(
            template=self._task1,
            label="variable1",
            description="Variable field 1",
            amount=3.3,
            measure=self._millilitre,
            measure_not_required=False)
        self._task3.variable_fields.add(self._variableField)
        self._outputField = OutputFieldTemplate.objects.create(template=self._task1,
                                                               label='output1',
                                                               description="Output field 1",
                                                               amount=9.6,
                                                               measure=self._millilitre,
                                                               lookup_type=self._prodinput)
        self._task3.output_fields.add(self._outputField)
        self._stepField = StepFieldTemplate.objects.create(template=self._task1,
                                                           label='step1',
                                                           description="Step field 1")
        self._stepFieldProperty = StepFieldProperty.objects.create(step=self._stepField,
                                                                   label='prop1',
                                                                   amount=9.6,
                                                                   measure=self._millilitre)
        self._stepField.properties.add(self._stepFieldProperty)
        self._task3.step_fields.add(self._stepField)
        self._task3.save()

    def _setup_test_task_recalculation(self):
        return {"id": self._task1.id,
                "product_input_measure": self._millilitre.symbol,
                "product_input_amount": 5,
                "product_input": self._prodinput.name,
                "input_files": [self._inputTempl.name],
                "output_files": [self._outputTempl.name],
                "labware": self._labware.name,
                "store_labware_as": "labware_identifier",
                "capable_equipment": [self._equipmentSequencer.name],
                "name": "NewTask",
                "assign_groups": {"jane_group": "rw"},
                "input_fields": [{"measure": self._millilitre.symbol,
                                  "lookup_type": self._prodinput.name, "label": "input1",
                                  "amount": 6.2, "template": self._task3.id},
                                 {"measure": self._millilitre.symbol,
                                  "lookup_type": self._prodinput.name, "label": "input2",
                                  "amount": 4.3, "template": self._task3.id}],
                "step_fields": [
                    {"label": "step1", "template": self._task3.id,
                     "properties": [{"id": self._stepFieldProperty.id,
                                     "measure": self._millilitre.symbol,
                                     "label": "prop1", "amount": 9.9}]}],
                "variable_fields": [
                    {"measure": self._millilitre.symbol, "label": "variable1",
                     "amount": 8.4, "template": self._task3.id}],
                "output_fields": [{"measure": self._millilitre.symbol,
                                   "lookup_type": self._prodinput.name, "label": "output1",
                                   "amount": 9.6, "template": self._task3.id}],
                "calculation_fields": [{"id": self._calcField.id,
                                        "label": "calc1",
                                        "calculation": ("{input1}"
                                                        "+{input2}"
                                                        "*{output1]}"
                                                        "/{variable1}"
                                                        "*{prop1}"
                                                        "+{product_input_amount}"),
                                        "template": self._task3.id}],
                "created_by": self._janeDoe.username}

    def test_user_recalculate_nonread_task(self):
        self._setup_test_task_fields()
        updated_task = self._setup_test_task_recalculation()
        self._asJoeBloggs()
        response = self._client.post("/tasks/%d/recalculate/" % self._task3.id,
                                     updated_task, format='json')
        self.assertEqual(response.status_code, status.HTTP_404_NOT_FOUND)

    def test_user_recalculate_readonly_task(self):
        self._setup_test_task_fields()
        updated_task = self._setup_test_task_recalculation()
        self._asJaneDoe()
        response = self._client.post("/tasks/%d/recalculate/" % self._task1.id,
                                     # ID mismatch doesn't matter as won't get that far
                                     updated_task, format='json')
        self.assertEqual(response.status_code, status.HTTP_403_FORBIDDEN)

    def test_user_recalculate_readwrite_task(self):
        self._setup_test_task_fields()
        updated_task = self._setup_test_task_recalculation()
        self._asJaneDoe()
        response = self._client.post("/tasks/%d/recalculate/" % self._task3.id,
                                     updated_task, format='json')
        self.assertEqual(response.status_code, status.HTTP_200_OK)
        self.assertEqual(response.data["calculation_fields"][0]["result"],
                         6.2 + 4.3 * 9.6 / 8.4 * 9.9 + 5.2)

    def test_admin_recalculate_task(self):
        self._setup_test_task_fields()
        updated_task = self._setup_test_task_recalculation()
        self._asAdmin()
        response = self._client.post("/tasks/%d/recalculate/" % self._task3.id,
                                     updated_task, format='json')
        self.assertEqual(response.status_code, status.HTTP_200_OK)
        self.assertEqual(response.data["calculation_fields"][0]["result"],
                         6.2 + 4.3 * 9.6 / 8.4 * 9.9 + 5)

    def test_user_listall_taskfield_readonly(self):
        self._setup_test_task_fields()
        # Make Jane temporarily readonly on her task
        ViewPermissionsMixin().assign_permissions(instance=self._task3,
                                                  permissions={"jane_group": "r"})
        self._asJaneDoe()
        response = self._client.get('/taskfields/?type=%s' % "Step")
        self.assertEqual(response.status_code, status.HTTP_200_OK)
        t = response.data
        self.assertEqual(len(t), 1)
        self.assertEqual(t[0]["label"], self._stepField.label)

    def test_user_listall_taskfield_nonread(self):
        self._setup_test_task_fields()
        self._asJoeBloggs()
        # Joe should see none as all on Jane's
        response = self._client.get('/taskfields/?type=%s' % "Step")
        self.assertEqual(response.status_code, status.HTTP_200_OK)
        t = response.data
        self.assertEqual(len(t), 0)

    def test_user_listall_taskfield_readwrite(self):
        self._setup_test_task_fields()
        self._asJaneDoe()
        response = self._client.get('/taskfields/?type=%s' % "Step")
        self.assertEqual(response.status_code, status.HTTP_200_OK)
        t = response.data
        self.assertEqual(len(t), 1)
        self.assertEqual(t[0]["label"], self._stepField.label)

    def test_admin_listall_taskfield_any(self):
        self._setup_test_task_fields()
        self._asAdmin()
        response = self._client.get('/taskfields/?type=%s' % "Step")
        self.assertEqual(response.status_code, status.HTTP_200_OK)
        t = response.data
        self.assertEqual(len(t), 1)
        self.assertEqual(t[0]["label"], self._stepField.label)
        response = self._client.get('/taskfields/?type=%s' % "Input")
        self.assertEqual(response.status_code, status.HTTP_200_OK)
        t = response.data
        self.assertEqual(len(t), 2)
        self.assertEqual(t[0]["label"], self._inputField1.label)
        self.assertEqual(t[1]["label"], self._inputField2.label)
        response = self._client.get('/taskfields/?type=%s' % "Output")
        self.assertEqual(response.status_code, status.HTTP_200_OK)
        t = response.data
        self.assertEqual(len(t), 1)
        self.assertEqual(t[0]["label"], self._outputField.label)
        response = self._client.get('/taskfields/?type=%s' % "Variable")
        self.assertEqual(response.status_code, status.HTTP_200_OK)
        t = response.data
        self.assertEqual(len(t), 1)
        self.assertEqual(t[0]["label"], self._variableField.label)
        response = self._client.get('/taskfields/?type=%s' % "Calculation")
        self.assertEqual(response.status_code, status.HTTP_200_OK)
        t = response.data
        self.assertEqual(len(t), 1)
        self.assertEqual(t[0]["label"], self._calcField.label)

    def test_user_create_taskfield_readonly(self):
        self._setup_test_task_fields()
        ViewPermissionsMixin().assign_permissions(instance=self._task3,
                                                  permissions={"jane_group": "r"})
        self._asJaneDoe()
        new_taskfield = {"template": self._task3.id,
                         "label": "step2",
                         "description": "Step field 2",
                         "measure": self._millilitre.symbol,
                         "amount": 5,
                         "lookup_type": self._prodinput.name}
        response = self._client.post('/taskfields/?type=%s' % "Step", new_taskfield)
        self.assertEqual(response.status_code, status.HTTP_403_FORBIDDEN)
        self.assertEqual(len(self._task3.step_fields), 1)
        self.assertIs(self._task3.step_fields.filter(description="Step field 2").exists(), False)

    def test_user_create_taskfield_nonread(self):
        self._setup_test_task_fields()
        self._asJoeBloggs()
        new_taskfield = {"template": self._task3.id,
                         "label": "step2",
                         "description": "Step field 2",
                         "measure": self._millilitre.symbol,
                         "amount": 5,
                         "lookup_type": self._prodinput.name}
        response = self._client.post('/taskfields/?type=%s' % "Step", new_taskfield)
        self.assertEqual(response.status_code, status.HTTP_404_NOT_FOUND)
        self.assertEqual(len(self._task3.step_fields), 1)
        self.assertIs(self._task3.step_fields.filter(description="Step field 2").exists(), False)

    def test_user_create_taskfield_readwrite(self):
        self._setup_test_task_fields()
        self._asJaneDoe()
        new_taskfield = {"template": self._task3.id,
                         "label": "step2",
                         "description": "Step field 2",
                         "amount": 9.6, "measure": self._millilitre.symbol}
        response = self._client.post('/taskfields/?type=%s' % "Step", new_taskfield)
        self.assertEqual(response.status_code, status.HTTP_201_CREATED)
        self.assertEqual(len(self._task3.step_fields), 2)
        self.assertIs(self._task3.step_fields.filter(description="Step field 2").exists(), True)

    def test_admin_create_taskfield_any(self):
        self._setup_test_task_fields()
        self._asAdmin()
        new_taskfield = {"template": self._task3.id,
                         "label": "step2",
                         "description": "Step field 2",
                         "amount": 9.6, "measure": self._millilitre.symbol}
        response = self._client.post('/taskfields/?type=%s' % "Step", new_taskfield)
        self.assertEqual(response.status_code, status.HTTP_201_CREATED)
        self.assertEqual(self._task3.step_fields.count(), 2)
        self.assertIs(self._task3.step_fields.filter(description="Step field 2").exists(), True)

    def test_user_edit_taskfield_readonly(self):
        self._setup_test_task_fields()
        ViewPermissionsMixin().assign_permissions(instance=self._task3,
                                                  permissions={"jane_group": "r"})
        self._asJaneDoe()
        updated_taskfield = {"description": "Blah"}
        response = self._client.patch('/taskfields/%d/?type=%s' % (self._stepField.id, "Step"),
                                      updated_taskfield)
        self.assertEqual(response.status_code, status.HTTP_403_FORBIDDEN)

    def test_user_edit_taskfield_nonread(self):
        self._setup_test_task_fields()
        self._asJoeBloggs()
        updated_taskfield = {"description": "Blah"}
        response = self._client.patch('/taskfields/%d/?type=%s' % (self._stepField.id, "Step"),
                                      updated_taskfield)
        self.assertEqual(response.status_code, status.HTTP_404_NOT_FOUND)

    def test_user_edit_taskfield_readwrite(self):
        self._setup_test_task_fields()
        self._asJaneDoe()
        updated_taskfield = {"description": "Blah"}
        response = self._client.patch('/taskfields/%d/?type=%s' % (self._stepField.id, "Step"),
                                      updated_taskfield)
        self.assertEqual(response.status_code, status.HTTP_200_OK)
        self.assertIs(self._task3.step_fields.filter(description="Step field 1").exists(), False)
        self.assertIs(self._task3.step_fields.filter(description="Blah").exists(), True)

    def test_admin_edit_taskfield_any(self):
        self._setup_test_task_fields()
        self._asAdmin()
        updated_taskfield = {"description": "Blah"}
        response = self._client.patch('/taskfields/%d/?type=%s' % (self._stepField.id, "Step"),
                                      updated_taskfield)
        self.assertEqual(response.status_code, status.HTTP_200_OK)
        self.assertIs(self._task3.step_fields.filter(description="Step field 1").exists(), False)
        self.assertIs(self._task3.step_fields.filter(description="Blah").exists(), True)

    def test_user_delete_taskfield_readonly(self):
        self._setup_test_task_fields()
        ViewPermissionsMixin().assign_permissions(instance=self._task3,
                                                  permissions={"jane_group": "r"})
        self._asJaneDoe()
        response = self._client.delete('/taskfields/%d/?type=%s' % (self._stepField.id, "Step"))
        self.assertEqual(response.status_code, status.HTTP_403_FORBIDDEN)
        self.assertIs(self._task3.step_fields.filter(description="Step field 1").exists(), True)

    def test_user_delete_taskfield_nonread(self):
        self._setup_test_task_fields()
        self._asJoeBloggs()
        response = self._client.delete('/taskfields/%d/?type=%s' % (self._stepField.id, "Step"))
        self.assertEqual(response.status_code, status.HTTP_404_NOT_FOUND)
        self.assertIs(self._task3.step_fields.filter(description="Step field 1").exists(), True)

    def test_user_delete_taskfield_readwrite(self):
        self._setup_test_task_fields()
        self._asJaneDoe()
        response = self._client.delete('/taskfields/%d/?type=%s' % (self._stepField.id, "Step"))
        self.assertEqual(response.status_code, status.HTTP_204_NO_CONTENT)
        self.assertIs(self._task3.step_fields.filter(description="Step field 1").exists(), False)

    def test_admin_delete_taskfield_any(self):
        self._setup_test_task_fields()
        self._asAdmin()
        response = self._client.delete('/taskfields/%d/?type=%s' % (self._stepField.id, "Step"))
        self.assertEqual(response.status_code, status.HTTP_204_NO_CONTENT)
        self.assertIs(self._task3.step_fields.filter(description="Step field 1").exists(), False)


class ActiveWorkflowTestCase(LoggedInTestCase):
    def setUp(self):
        super(ActiveWorkflowTestCase, self).setUp()

        self._inputTempl = \
            FileTemplate.objects.create(name="InputTemplate1",
                                        file_for="input")
        FileTemplateField.objects.create(name="prodID",
                                         required=True,
                                         is_identifier=True,
                                         template=self._inputTempl)
        FileTemplateField.objects.create(name="input2 identifier",
                                         required=True,
                                         is_identifier=True,
                                         template=self._inputTempl)
        FileTemplateField.objects.create(name="input2 amount",
                                         required=True,
                                         is_identifier=False,
                                         template=self._inputTempl)
        self._outputTempl = \
            FileTemplate.objects.create(name="InputTemplate2",
                                        file_for="input")
        FileTemplateField.objects.create(name="ID2Field1",
                                         required=True,
                                         is_identifier=True,
                                         template=self._outputTempl)
        FileTemplateField.objects.create(name="ID2Field2",
                                         required=True,
                                         is_identifier=True,
                                         template=self._outputTempl)

        self._prodinput = ItemType.objects.create(name="ExampleStuff", parent=None)
        self._labware = ItemType.objects.create(name="ExampleLabware", parent=None)
        self._millilitre = AmountMeasure.objects.create(name="Millilitre", symbol="ml")
        self._location = Location.objects.create(name="Lab", code="L1")
        self._equipmentSequencer = Equipment.objects.create(name="Sequencer",
                                                            location=self._location,
                                                            status="active", can_reserve=True)

        self._task1 = TaskTemplate.objects.create(name="TaskTempl1",
                                                  description="First",
                                                  product_input=self._prodinput,
                                                  product_input_amount=1,
                                                  product_input_measure=self._millilitre,
                                                  labware=self._labware,
                                                  created_by=self._joeBloggs)
        self._task1.capable_equipment.add(self._equipmentSequencer)
        self._task1.input_files.add(self._inputTempl)
        self._task1.output_files.add(self._outputTempl)
        self._task2 = TaskTemplate.objects.create(name="TaskTempl2",
                                                  description="Second",
                                                  product_input=self._prodinput,
                                                  product_input_amount=1,
                                                  product_input_measure=self._millilitre,
                                                  labware=self._labware,
                                                  created_by=self._joeBloggs)
        self._task2.capable_equipment.add(self._equipmentSequencer)
        self._task2.input_files.add(self._inputTempl)
        self._task2.output_files.add(self._outputTempl)
        self._task3 = TaskTemplate.objects.create(name="TaskTempl3",
                                                  description="Third",
                                                  product_input=self._prodinput,
                                                  product_input_amount=1,
                                                  product_input_measure=self._millilitre,
                                                  labware=self._labware,
                                                  created_by=self._joeBloggs)
        self._task3.capable_equipment.add(self._equipmentSequencer)
        self._task3.input_files.add(self._inputTempl)
        self._task3.output_files.add(self._outputTempl)
        self._task4 = TaskTemplate.objects.create(name="TaskTempl4",
                                                  description="Fourth",
                                                  product_input=self._prodinput,
                                                  product_input_amount=1,
                                                  product_input_measure=self._millilitre,
                                                  labware=self._labware,
                                                  created_by=self._joeBloggs)
        self._task4.capable_equipment.add(self._equipmentSequencer)
        self._task4.input_files.add(self._inputTempl)
        self._task4.output_files.add(self._outputTempl)

        calc = "{input1}+{input2}*{output1]}/{variable1}*{prop1}+{product_input_amount}"
        self._calcField = CalculationFieldTemplate.objects.create(template=self._task1,
                                                                  label='calc1',
                                                                  description="Calculation field 1",
                                                                  calculation=calc)
        self._task3.calculation_fields.add(self._calcField)
        self._inputField1 = InputFieldTemplate.objects.create(template=self._task1,
                                                              label='input1',
                                                              description="Input field 1",
                                                              amount=1,
                                                              measure=self._millilitre,
                                                              lookup_type=self._prodinput,
                                                              from_input_file=False)
        self._inputField2 = InputFieldTemplate.objects.create(template=self._task1,
                                                              label='input2',
                                                              description="Input field 2",
                                                              amount=4,
                                                              measure=self._millilitre,
                                                              lookup_type=self._prodinput,
                                                              from_input_file=False)
        self._task3.input_fields.add(self._inputField1)
        self._task3.input_fields.add(self._inputField2)
        self._variableField = VariableFieldTemplate.objects.create(
            template=self._task1,
            label="variable1",
            description="Variable field 1",
            amount=3.3,
            measure=self._millilitre,
            measure_not_required=False)
        self._task3.variable_fields.add(self._variableField)
        self._outputField = OutputFieldTemplate.objects.create(template=self._task1,
                                                               label='output1',
                                                               description="Output field 1",
                                                               amount=9.6,
                                                               measure=self._millilitre,
                                                               lookup_type=self._prodinput)
        self._task3.output_fields.add(self._outputField)
        self._stepField = StepFieldTemplate.objects.create(template=self._task1,
                                                           label='step1',
                                                           description="Step field 1")
        self._stepFieldProperty = StepFieldProperty.objects.create(step=self._stepField,
                                                                   label='prop1',
                                                                   amount=9.6,
                                                                   measure=self._millilitre)
        self._stepField.properties.add(self._stepFieldProperty)
        self._task3.step_fields.add(self._stepField)
        self._task3.save()

        self._workflow1 = Workflow.objects.create(name="Workflow1",
                                                  order='%d,%d' % (self._task1.id, self._task2.id),
                                                  created_by=self._joeBloggs)
        self._workflow2 = Workflow.objects.create(name="Workflow2", order='%d,%d,%d' % (
            self._task1.id, self._task3.id, self._task4.id), created_by=self._janeDoe)
        self._workflow3 = Workflow.objects.create(name="Workflow3", order='%d,%d,%d' % (
            self._task3.id, self._task2.id, self._task1.id), created_by=self._janeDoe)

        self._activeWorkflow1 = ActiveWorkflow.objects.create(workflow=self._workflow1,
                                                              started_by=self._joeBloggs)
        self._activeWorkflow2 = ActiveWorkflow.objects.create(workflow=self._workflow2,
                                                              started_by=self._janeDoe)
        self._activeWorkflow3 = ActiveWorkflow.objects.create(workflow=self._workflow3,
                                                              started_by=self._janeDoe)

        # Joe can see and edit workflow 1, and see item 2 but not edit it. No access to 3.
        # Jane can see and edit items 3+2, and see item 1 but not edit it.
        ViewPermissionsMixin().assign_permissions(instance=self._workflow1,
                                                  permissions={"joe_group": "rw",
                                                               "jane_group": "r"})
        ViewPermissionsMixin().assign_permissions(instance=self._workflow2,
                                                  permissions={"joe_group": "r",
                                                               "jane_group": "rw"})
        ViewPermissionsMixin().assign_permissions(instance=self._workflow3,
                                                  permissions={"jane_group": "rw"})
        ViewPermissionsMixin().assign_permissions(instance=self._activeWorkflow1,
                                                  permissions={"joe_group": "rw",
                                                               "jane_group": "r"})
        ViewPermissionsMixin().assign_permissions(instance=self._activeWorkflow2,
                                                  permissions={"joe_group": "r",
                                                               "jane_group": "rw"})
        ViewPermissionsMixin().assign_permissions(instance=self._activeWorkflow3,
                                                  permissions={"jane_group": "rw"})

        # We also have to give Joe and Jane permission to view, change and delete items in
        # general.
        self._joeBloggs.user_permissions.add(
            Permission.objects.get(codename="add_activeworkflow"))
        self._joeBloggs.user_permissions.add(
            Permission.objects.get(codename="view_activeworkflow"))
        self._joeBloggs.user_permissions.add(
            Permission.objects.get(codename="change_activeworkflow"))
        self._joeBloggs.user_permissions.add(
            Permission.objects.get(codename="delete_activeworkflow"))
        self._janeDoe.user_permissions.add(
            Permission.objects.get(codename="add_activeworkflow"))
        self._janeDoe.user_permissions.add(Permission.objects.get(codename="view_activeworkflow"))
        self._janeDoe.user_permissions.add(
            Permission.objects.get(codename="change_activeworkflow"))
        self._janeDoe.user_permissions.add(
            Permission.objects.get(codename="delete_activeworkflow"))

        self._human = Organism.objects.create(name="Homo sapiens", common_name="Human")
        self._item1 = Item.objects.create(name="Item_1", item_type=self._prodinput,
                                          amount_measure=self._millilitre,
                                          amount_available=10,
                                          added_by=self._joeBloggs, identifier="i1")
        self._item2 = Item.objects.create(name="Item_2", item_type=self._prodinput,
                                          amount_measure=self._millilitre,
                                          amount_available=20,
                                          added_by=self._joeBloggs, identifier="i2")
        self._item3 = Item.objects.create(name="item_3", item_type=self._prodinput,
                                          amount_measure=self._millilitre,
                                          amount_available=30,
                                          added_by=self._joeBloggs, identifier="i3")

        self._joeBloggsOrder = \
            Order.objects.create(name="Order1",
                                 status="In Limbo",
                                 data={},
                                 status_bar_status="Submitted",
                                 user=self._joeBloggs,
                                 is_quote=False,
                                 quote_sent=False,
                                 po_receieved=False,
                                 po_reference=None,
                                 invoice_sent=False,
                                 has_paid=False)
        self._joeBloggsProject = \
            Project.objects.create(name="Joe's Project",
                                   description="Awfully interesting",
                                   order=self._joeBloggsOrder,
                                   created_by=self._joeBloggs,
                                   archive=False,
                                   primary_lab_contact=self._staffUser)

        self._janeDoeOrder = \
            Order.objects.create(name="Order2",
                                 status="Also in limbo",
                                 data={},
                                 status_bar_status="Submitted",
                                 user=self._janeDoe,
                                 is_quote=False,
                                 quote_sent=False,
                                 po_receieved=False,
                                 po_reference=None,
                                 invoice_sent=False,
                                 has_paid=False)
        self._janeDoeProject = \
            Project.objects.create(name="Jane's Project",
                                   description="Even more insightful",
                                   order=self._janeDoeOrder,
                                   created_by=self._janeDoe,
                                   archive=True,
                                   primary_lab_contact=self._staffUser)

        # We have to simulate giving Joe and Jane's groups access to these projects. Joe can see and
        # edit only his.
        # Jane can see and edit hers, and see Joe's but not edit it.
        ViewPermissionsMixin().assign_permissions(instance=self._joeBloggsProject,
                                                  permissions={"joe_group": "rw",
                                                               "jane_group": "r"})
        ViewPermissionsMixin().assign_permissions(instance=self._janeDoeProject,
                                                  permissions={"jane_group": "rw"})

        # We also have to give Joe and Jane permission to view projects before they can create
        # products for those projects.
        self._joeBloggs.user_permissions.add(Permission.objects.get(codename="view_project"))
        self._janeDoe.user_permissions.add(Permission.objects.get(codename="view_project"))

        # Now we give Joe and Jane general permissions at the product level
        self._joeBloggs.user_permissions.add(Permission.objects.get(codename="view_product"))
        self._joeBloggs.user_permissions.add(Permission.objects.get(codename="change_product"))
        self._joeBloggs.user_permissions.add(Permission.objects.get(codename="delete_product"))
        self._janeDoe.user_permissions.add(Permission.objects.get(codename="view_product"))
        self._janeDoe.user_permissions.add(Permission.objects.get(codename="change_product"))
        self._janeDoe.user_permissions.add(Permission.objects.get(codename="delete_product"))

        # Now that we have projects, we can finally create the test products for them. Note no
        # design and hence no inventory items associated.
        self._joeBloggsProduct = \
            Product.objects.create(name="Product1", status=ProductStatus.objects.get(name="Added"),
                                   product_type=self._prodinput,
                                   optimised_for=self._human,
                                   created_by=self._joeBloggs,
                                   project=self._joeBloggsProject)
        self._joeBloggsProduct.linked_inventory.add(self._item1)
        self._joeBloggsProduct.linked_inventory.add(self._item2)
        self._joeBloggsProduct.save()
        self._janeDoeProduct = \
            Product.objects.create(name="Product2", status=ProductStatus.objects.get(name="Added"),
                                   product_type=self._prodinput,
                                   optimised_for=self._human,
                                   created_by=self._janeDoe,
                                   project=self._janeDoeProject)
        self._janeDoeProduct.linked_inventory.add(self._item3)
        self._janeDoeProduct.save()
        self._jimBeamProduct = \
            Product.objects.create(name="Product3", status=ProductStatus.objects.get(name="Added"),
                                   product_type=self._prodinput,
                                   optimised_for=self._human,
                                   created_by=self._janeDoe,
                                   project=self._janeDoeProject)
        self._jimBeamProduct.linked_inventory.add(self._item3)
        self._jimBeamProduct.save()

        # Add to one active workflow
        self._workflowProductJoe = WorkflowProduct.objects.create(product=self._joeBloggsProduct)
        self._activeWorkflow1.product_statuses.add(self._workflowProductJoe)
        self._workflowProductJim = WorkflowProduct.objects.create(product=self._jimBeamProduct)
        self._activeWorkflow1.product_statuses.add(self._workflowProductJim)
        self._activeWorkflow1.save()

    def test_presets(self):
        self.assertEqual(ActiveWorkflow.objects.count(), 3)
        self.assertIs(ActiveWorkflow.objects.filter(workflow=self._workflow1).exists(), True)
        self.assertIs(ActiveWorkflow.objects.filter(workflow=self._workflow2).exists(), True)
        self.assertIs(ActiveWorkflow.objects.filter(workflow=self._workflow3).exists(), True)

    def test_access_anonymous(self):
        self._asAnonymous()
        response = self._client.get('/activeworkflows/')
        self.assertEqual(response.status_code, status.HTTP_401_UNAUTHORIZED)
        response = self._client.get('/activeworkflows/%d/' % self._activeWorkflow1.id)
        self.assertEqual(response.status_code, status.HTTP_401_UNAUTHORIZED)

    def test_access_invalid(self):
        self._asInvalid()
        response = self._client.get('/activeworkflows/')
        self.assertEqual(response.status_code, status.HTTP_401_UNAUTHORIZED)
        response = self._client.get('/activeworkflows/%d/' % self._activeWorkflow1.id)
        self.assertEqual(response.status_code, status.HTTP_401_UNAUTHORIZED)

    def test_user_list(self):
        # Joe can only see items his group can see
        self._asJoeBloggs()
        response = self._client.get('/activeworkflows/')
        self.assertEqual(response.status_code, status.HTTP_200_OK)
        wflows = response.data
        self.assertEqual(len(wflows["results"]), 2)
        w = wflows["results"][0]
        self.assertEqual(w["workflow"], self._workflow2.id)

    def test_user_list_group(self):
        # Jane can see all four because her group permissions permit this
        self._asJaneDoe()
        response = self._client.get('/activeworkflows/')
        self.assertEqual(response.status_code, status.HTTP_200_OK)
        wflows = response.data
        self.assertEqual(len(wflows["results"]), 3)

    def test_user_view_own(self):
        self._asJoeBloggs()
        response = self._client.get('/activeworkflows/%d/' % self._activeWorkflow1.id)
        self.assertEqual(response.status_code, status.HTTP_200_OK)
        w = response.data
        self.assertEqual(w["workflow"], self._workflow1.id)

    def test_user_view_other(self):
        # Jane's item 4 is only visible for Jane's group
        self._asJoeBloggs()
        response = self._client.get('/activeworkflows/%d/' % self._activeWorkflow3.id)
        self.assertEqual(response.status_code, status.HTTP_404_NOT_FOUND)

    def test_user_view_group(self):
        # Jane's group has read access to Joe's items 1+2
        self._asJaneDoe()
        response = self._client.get('/activeworkflows/%d/' % self._activeWorkflow1.id)
        self.assertEqual(response.status_code, status.HTTP_200_OK)
        w = response.data
        self.assertEqual(w["workflow"], self._workflow1.id)

    def test_admin_list(self):
        self._asAdmin()
        response = self._client.get('/activeworkflows/')
        self.assertEqual(response.status_code, status.HTTP_200_OK)
        wflows = response.data
        self.assertEqual(len(wflows["results"]), 3)

    def test_admin_view_any(self):
        self._asAdmin()
        response = self._client.get('/activeworkflows/%d/' % self._activeWorkflow2.id)
        self.assertEqual(response.status_code, status.HTTP_200_OK)
        w = response.data
        self.assertEqual(w["workflow"], self._activeWorkflow2.id)

    def test_user_create_own(self):
        self._asJaneDoe()
        new_wflow = {"workflow": self._workflow3.id,
                     "started_by": self._janeDoe.id,
                     "assign_groups": {"jane_group": "rw"}}
        response = self._client.post("/activeworkflows/", new_wflow, format='json')
        self.assertEqual(response.status_code, status.HTTP_201_CREATED)

        self.assertEqual(ActiveWorkflow.objects.count(), 4)
        self.assertEqual(ActiveWorkflow.objects.filter(workflow=self._workflow3).count(), 2)
        w = ActiveWorkflow.objects.filter(workflow=self._workflow3).all()[1]
        self.assertEqual(w.started_by, self._janeDoe)

        # Other user still sees just theirs but we see both our old and new ones plus those we
        # have group access to
        self._asJoeBloggs()
        response = self._client.get('/activeworkflows/')
        self.assertEqual(response.status_code, status.HTTP_200_OK)
        wflows = response.data
        self.assertEqual(len(wflows["results"]), 2)
        self._asJaneDoe()
        response = self._client.get('/activeworkflows/')
        self.assertEqual(response.status_code, status.HTTP_200_OK)
        wflows = response.data
        self.assertEqual(len(wflows["results"]), 4)

    def test_user_create_other_readonly(self):
        self._asJoeBloggs()
        new_wflow = {"workflow": self._workflow3.id,
                     "started_by": self._joeBloggs.id,
                     "assign_groups": {"joe_group": "rw"}}
        response = self._client.post("/activeworkflows/", new_wflow, format='json')
        self.assertEqual(response.status_code, status.HTTP_403_FORBIDDEN)

    def test_user_create_other_readwrite(self):
        self._asJoeBloggs()
        new_wflow = {"workflow": self._workflow2.id,
                     "started_by": self._joeBloggs.id,
                     "assign_groups": {"joe_group": "rw"}}
        response = self._client.post("/activeworkflows/", new_wflow, format='json')
        self.assertEqual(response.status_code, status.HTTP_201_CREATED)

        self.assertEqual(ActiveWorkflow.objects.count(), 4)
        self.assertEqual(ActiveWorkflow.objects.filter(workflow=self._workflow2).count(), 2)
        w = ActiveWorkflow.objects.filter(workflow=self._workflow2).all()[1]
        self.assertEqual(w.started_by, self._joeBloggs)

        # Other user still sees just theirs but we see both our old and new ones plus those we
        # have group access to
        self._asJoeBloggs()
        response = self._client.get('/activeworkflows/')
        self.assertEqual(response.status_code, status.HTTP_200_OK)
        wflows = response.data
        self.assertEqual(len(wflows["results"]), 3)
        self._asJaneDoe()
        response = self._client.get('/activeworkflows/')
        self.assertEqual(response.status_code, status.HTTP_200_OK)
        wflows = response.data
        self.assertEqual(len(wflows["results"]), 3)

    def test_admin_create_any(self):
        # Admin should be able to create a set for someone else
        self._asAdmin()
        new_wflow = {"workflow": self._workflow3.id,
                     "started_by": self._janeDoe.id,
                     "assign_groups": {"jane_group": "rw"}}
        response = self._client.post("/activeworkflows/", new_wflow, format='json')
        self.assertEqual(response.status_code, status.HTTP_201_CREATED)

        self.assertEqual(ActiveWorkflow.objects.count(), 4)
        self.assertEqual(ActiveWorkflow.objects.filter(workflow=self._workflow3).count(), 2)
        w = ActiveWorkflow.objects.get(workflow=self._workflow3)[1]
        self.assertEqual(w.started_by, self._janeDoe)

        # Other user still sees just theirs but we see both our old and new ones plus those we
        # have group access to
        self._asJoeBloggs()
        response = self._client.get('/activeworkflows/')
        self.assertEqual(response.status_code, status.HTTP_200_OK)
        wflows = response.data
        self.assertEqual(len(wflows["results"]), 2)
        self._asJaneDoe()
        response = self._client.get('/activeworkflows/')
        self.assertEqual(response.status_code, status.HTTP_200_OK)
        wflows = response.data
        self.assertEqual(len(wflows["results"]), 4)

    def test_user_edit_own(self):
        self._asJoeBloggs()
        update_wflow = {"started_by": self._joeBloggs.id}
        response = self._client.patch("/activeworkflows/%d/" % self._activeWorkflow1.id,
                                      update_wflow, format='json')
        self.assertEqual(response.status_code, status.HTTP_200_OK)

    def test_user_edit_other_nonread(self):
        # Joe cannot see Jane's item 4
        self._asJoeBloggs()
        update_wflow = {"started_by": self._joeBloggs.id}
        response = self._client.patch("/activeworkflows/%d/" % self._activeWorkflow3.id,
                                      update_wflow, format='json')
        self.assertEqual(response.status_code, status.HTTP_404_NOT_FOUND)

    def test_user_edit_other_readonly(self):
        # Joe can see but not edit Jane's item 3
        self._asJoeBloggs()
        update_wflow = {"started_by": self._joeBloggs.id}
        response = self._client.patch("/activeworkflows/%d/" % self._activeWorkflow2.id,
                                      update_wflow, format='json')
        self.assertEqual(response.status_code, status.HTTP_403_FORBIDDEN)

    def test_user_edit_other_readwrite(self):
        # Give Jane write permission to Joe's item 1 first so she can edit it
        ViewPermissionsMixin().assign_permissions(instance=self._activeWorkflow1,
                                                  permissions={"jane_group": "rw"})
        self._asJaneDoe()
        update_wflow = {"started_by": self._joeBloggs.id}
        response = self._client.patch("/activeworkflows/%d/" % self._activeWorkflow1.id,
                                      update_wflow, format='json')
        self.assertEqual(response.status_code, status.HTTP_200_OK)

    def test_admin_edit_any(self):
        self._asAdmin()
        update_wflow = {"started_by": self._joeBloggs.id}
        response = self._client.patch("/activeworkflows/%d/" % self._activeWorkflow1.id,
                                      update_wflow, format='json')
        self.assertEqual(response.status_code, status.HTTP_200_OK)

    def test_user_delete_own(self):
        self._asJaneDoe()
        response = self._client.delete("/activeworkflows/%d/" % self._activeWorkflow3.id)
        self.assertEqual(response.status_code, status.HTTP_204_NO_CONTENT)
        self.assertIs(ActiveWorkflow.objects.filter(workflow=self._workflow3).exists(), False)

    def test_user_delete_other_noread(self):
        # Joe can only see/edit his
        self._asJoeBloggs()
        response = self._client.delete("/activeworkflows/%d/" % self._activeWorkflow3.id)
        self.assertEqual(response.status_code, status.HTTP_404_NOT_FOUND)
        self.assertIs(ActiveWorkflow.objects.filter(workflow=self._workflow3).exists(), True)

    def test_user_delete_other_readonly(self):
        # Jane can edit hers and see both
        self._asJaneDoe()
        response = self._client.delete("/activeworkflows/%d/" % self._activeWorkflow1.id)
        self.assertEqual(response.status_code, status.HTTP_403_FORBIDDEN)
        self.assertIs(ActiveWorkflow.objects.filter(workflow=self._workflow1).exists(), True)

    def test_user_delete_other_readwrite(self):
        # Give Jane write permission to Joe's group first so she can delete it
        ViewPermissionsMixin().assign_permissions(instance=self._activeWorkflow1,
                                                  permissions={"jane_group": "rw"})
        self._asJaneDoe()
        response = self._client.delete("/activeworkflows/%d/" % self._activeWorkflow1.id)
        self.assertEqual(response.status_code, status.HTTP_204_NO_CONTENT)
        self.assertIs(ActiveWorkflow.objects.filter(workflow=self._workflow1).exists(), False)

    def test_admin_delete_any(self):
        self._asAdmin()
        response = self._client.delete("/activeworkflows/%d/" % self._activeWorkflow1.id)
        self.assertEqual(response.status_code, status.HTTP_204_NO_CONTENT)
        self.assertIs(ActiveWorkflow.objects.filter(workflow=self._workflow1).exists(), False)

    def test_user_set_permissions_own(self):
        # Any user should be able to set permissions on own sets
        self._asJoeBloggs()
        permissions = {"joe_group": "rw", "jane_group": "rw"}
        response = self._client.patch(
            "/activeworkflows/%d/set_permissions/" % self._activeWorkflow1.id,
            permissions, format='json')
        self.assertEqual(response.status_code, status.HTTP_200_OK)
        w = ActiveWorkflow.objects.get(workflow=self._workflow1)
        self.assertEqual(
            ViewPermissionsMixin().current_permissions(instance=w,
                                                       group=Group.objects.get(
                                                           name="joe_group")), "rw")
        self.assertEqual(
            ViewPermissionsMixin().current_permissions(instance=w,
                                                       group=Group.objects.get(
                                                           name="jane_group")), "rw")

    def test_user_set_permissions_nonread(self):
        # Joe is not in the right group to see Jane's project
        self._asJoeBloggs()
        permissions = {"jane_group": "r"}
        response = self._client.patch(
            "/activeworkflows/%d/set_permissions/" % self._activeWorkflow3.id,
            permissions, format='json')
        self.assertEqual(response.status_code, status.HTTP_404_NOT_FOUND)
        w = ActiveWorkflow.objects.get(workflow=self._workflow3)
        self.assertEqual(
            ViewPermissionsMixin().current_permissions(instance=w,
                                                       group=Group.objects.get(
                                                           name="jane_group")), "rw")

    def test_user_set_permissions_readonly(self):
        # Jane can see but not edit Joe's project
        self._asJaneDoe()
        permissions = {"jane_group": "rw"}
        response = self._client.patch(
            "/activeworkflows/%d/set_permissions/" % self._activeWorkflow1.id,
            permissions, format='json')
        self.assertEqual(response.status_code, status.HTTP_403_FORBIDDEN)
        w = ActiveWorkflow.objects.get(workflow=self._workflow1)
        self.assertEqual(
            ViewPermissionsMixin().current_permissions(instance=w,
                                                       group=Group.objects.get(
                                                           name="jane_group")), "r")

    def test_user_set_permissions_readwrite(self):
        # Jane can see and edit Joe's project if we change her permissions first
        ViewPermissionsMixin().assign_permissions(instance=self._activeWorkflow1,
                                                  permissions={"jane_group": "rw"})
        self._asJaneDoe()
        permissions = {"joe_group": "r", "jane_group": "r"}
        response = self._client.patch(
            "/activeworkflows/%d/set_permissions/" % self._activeWorkflow1.id,
            permissions, format='json')
        self.assertEqual(response.status_code, status.HTTP_200_OK)
        w = ActiveWorkflow.objects.get(workflow=self._workflow1)
        self.assertEqual(
            ViewPermissionsMixin().current_permissions(instance=w,
                                                       group=Group.objects.get(
                                                           name="joe_group")), "r")
        self.assertEqual(
            ViewPermissionsMixin().current_permissions(instance=w,
                                                       group=Group.objects.get(
                                                           name="jane_group")), "r")

    def test_admin_set_permissions(self):
        # Admin can do what they like
        self._asAdmin()
        permissions = {"joe_group": "r", "jane_group": "r"}
        response = self._client.patch(
            "/activeworkflows/%d/set_permissions/" % self._activeWorkflow1.id,
            permissions, format='json')
        self.assertEqual(response.status_code, status.HTTP_200_OK)
        w = ActiveWorkflow.objects.get(workflow=self._workflow1)
        self.assertEqual(
            ViewPermissionsMixin().current_permissions(instance=w,
                                                       group=Group.objects.get(
                                                           name="joe_group")), "r")
        self.assertEqual(
            ViewPermissionsMixin().current_permissions(instance=w,
                                                       group=Group.objects.get(
                                                           name="jane_group")), "r")

    def test_set_permissions_invalid_group(self):
        # An invalid group should throw a 400 data error
        self._asAdmin()
        permissions = {"jim_group": "r"}
        response = self._client.patch(
            "/activeworkflows/%d/set_permissions/" % self._activeWorkflow1.id,
            permissions, format='json')
        self.assertEqual(response.status_code, status.HTTP_400_BAD_REQUEST)
        # Check the group wasn't created accidentally in the process
        self.assertIs(Group.objects.filter(name="jim_group").exists(), False)

    def test_set_permissions_invalid_permission(self):
        # An invalid permission should throw a 400 data error
        self._asAdmin()
        permissions = {"joe_group": "flibble"}
        response = self._client.patch(
            "/activeworkflows/%d/set_permissions/" % self._activeWorkflow1.id,
            permissions, format='json')
        self.assertEqual(response.status_code, status.HTTP_400_BAD_REQUEST)
        # Check the permission wasn't changed accidentally in the process
        w = ActiveWorkflow.objects.get(workflow=self._workflow1)
        self.assertEqual(
            ViewPermissionsMixin().current_permissions(instance=w,
                                                       group=Group.objects.get(
                                                           name="joe_group")), "rw")
        self.assertEqual(
            ViewPermissionsMixin().current_permissions(instance=w,
                                                       group=Group.objects.get(
                                                           name="jane_group")), "r")

    def test_user_remove_permissions_own(self):
        # Any user should be able to remove permissions on own projects
        self._asJoeBloggs()
        response = self._client.delete(
            "/activeworkflows/%d/remove_permissions/?groups=joe_group" % self._activeWorkflow1.id,
            format='json')
        self.assertEqual(response.status_code, status.HTTP_200_OK)
        w = ActiveWorkflow.objects.get(workflow=self._workflow1)
        self.assertEqual(
            ViewPermissionsMixin().current_permissions(instance=w,
                                                       group=Group.objects.get(
                                                           name="joe_group")), None)

    def test_user_remove_permissions_nonread(self):
        # Joe is not in the right group to see Jane's item 4
        self._asJoeBloggs()
        response = self._client.delete(
            "/activeworkflows/%d/remove_permissions/?groups=jane_group" % self._activeWorkflow3.id,
            format='json')
        self.assertEqual(response.status_code, status.HTTP_404_NOT_FOUND)
        w = ActiveWorkflow.objects.get(workflow=self._workflow3)
        self.assertEqual(
            ViewPermissionsMixin().current_permissions(instance=w,
                                                       group=Group.objects.get(
                                                           name="jane_group")), "rw")

    def test_user_remove_permissions_readonly(self):
        # Jane can see but not edit Joe's item 1
        self._asJaneDoe()
        response = self._client.delete(
            "/activeworkflows/%d/remove_permissions/?groups=joe_group" % self._activeWorkflow1.id,
            format='json')
        self.assertEqual(response.status_code, status.HTTP_403_FORBIDDEN)
        w = ActiveWorkflow.objects.get(workflow=self._workflow1)
        self.assertEqual(
            ViewPermissionsMixin().current_permissions(instance=w,
                                                       group=Group.objects.get(
                                                           name="joe_group")), "rw")

    def test_user_remove_permissions_readwrite(self):
        # Jane can see and edit Joe's project if we change her permissions first
        ViewPermissionsMixin().assign_permissions(instance=self._activeWorkflow1,
                                                  permissions={"jane_group": "rw"})
        self._asJaneDoe()
        response = self._client.delete(
            "/activeworkflows/%d/remove_permissions/?groups=joe_group" % self._activeWorkflow1.id,
            format='json')
        self.assertEqual(response.status_code, status.HTTP_200_OK)
        w = ActiveWorkflow.objects.get(workflow=self._workflow1)
        self.assertEqual(
            ViewPermissionsMixin().current_permissions(instance=w,
                                                       group=Group.objects.get(
                                                           name="joe_group")), None)

    def test_admin_remove_permissions(self):
        # Admin can do what they like
        self._asAdmin()
        response = self._client.delete(
            "/activeworkflows/%d/remove_permissions/?groups=jane_group&groups=joe_group" %
            self._activeWorkflow1.id,
            format='json')
        self.assertEqual(response.status_code, status.HTTP_200_OK)
        w = ActiveWorkflow.objects.get(workflow=self._workflow1)
        self.assertEqual(
            ViewPermissionsMixin().current_permissions(instance=w,
                                                       group=Group.objects.get(
                                                           name="jane_group")), None)
        self.assertEqual(
            ViewPermissionsMixin().current_permissions(instance=w,
                                                       group=Group.objects.get(
                                                           name="joe_group")), None)

    def test_remove_permissions_invalid_group(self):
        # An invalid group name should fail quietly - we don't care if permissions can't be
        # removed as the end result is the same, i.e. that group can't access anything
        self._asAdmin()
        response = self._client.delete(
            "/activeworkflows/%d/remove_permissions/?groups=jim_group" %
            self._activeWorkflow1.id,
            format='json')
        self.assertEqual(response.status_code, status.HTTP_200_OK)
        # Test that the group wasn't created accidentally
        self.assertIs(Group.objects.filter(name="jim_group").exists(), False)

    def test_add_product_no_id(self):
        self._asJoeBloggs()
        response = self._client.post(
            "/activeworkflows/%d/add_product/",
            format='json')
        self.assertEqual(response.status_code, status.HTTP_400_BAD_REQUEST)
        self.assertEqual(response.data["message"], "You must provide a product ID")

    def test_add_product_invalid_id(self):
        self._asJoeBloggs()
        response = self._client.post(
            "/activeworkflows/%d/add_product/?id=%d" % (self._activeWorkflow1.id, 99999),
            format='json')
        self.assertEqual(response.status_code, status.HTTP_404_NOT_FOUND)
        self.assertEqual(response.data["message"], "Product with the id %d does not exist" % 99999)

    def test_add_product(self):
        self._asJoeBloggs()
        response = self._client.post(
            "/activeworkflows/%d/add_product/?id=%d" % (
                self._activeWorkflow1.id, self._janeDoeProduct.id),
            format='json')
        self.assertEqual(response.status_code, status.HTTP_201_CREATED)
        w = ActiveWorkflow.objects.get(workflow=self._workflow1)
        self.assertEqual(w.product_statuses.count(), 3)
        self.assertEqual(w.product_statuses.all()[2].product, self._janeDoeProduct)

    def test_remove_product_no_id(self):
        self._asJoeBloggs()
        response = self._client.post(
            "/activeworkflows/%d/remove_product/",
            format='json')
        self.assertEqual(response.status_code, status.HTTP_400_BAD_REQUEST)
        self.assertEqual(response.data["message"], "You must provide a workflow product ID")

    def test_remove_product_invalid_id(self):
        self._asJoeBloggs()
        response = self._client.post(
            "/activeworkflows/%d/remove_product/?id=%d" % (self._activeWorkflow1.id, 99999),
            format='json')
        self.assertEqual(response.status_code, status.HTTP_404_NOT_FOUND)
        self.assertEqual(response.data["message"],
                         "Workflow product with the id %d does not exist" % 99999)

    def test_remove_product(self):
        self._asJoeBloggs()
        response = self._client.post(
            "/activeworkflows/%d/remove_product/?id=%d" % (
                self._activeWorkflow1.id, self._workflowProductJoe.id),
            format='json')
        self.assertEqual(response.status_code, status.HTTP_204_NO_CONTENT)
        # Deleting the last item should also have deleted the workflow itself
        self.assertIs(ActiveWorkflow.objects.filter(workflow=self._workflow1).exists(), False)

    def test_switch_workflow_no_product(self):
        self._asJoeBloggs()
        response = self._client.post(
            "/activeworkflows/%d/switch_workflow/" %
            self._activeWorkflow1.id,
            format='json')
        self.assertEqual(response.status_code, status.HTTP_400_BAD_REQUEST)
        self.assertEqual(response.data["message"], "You must provide a workflow product ID")

    def test_switch_workflow_invalid_product(self):
        self._asJoeBloggs()
        response = self._client.post(
            "/activeworkflows/%d/switch_workflow/?id=%d&workflow_id=%d" % (
                self._activeWorkflow1.id, 99999, 1234),
            format='json')
        self.assertEqual(response.status_code, status.HTTP_404_NOT_FOUND)
        self.assertEqual(response.data["message"],
                         "Workflow product with the id %d does not exist" % 99999)

    def test_switch_workflow_no_source_or_target(self):
        self._asJoeBloggs()
        response = self._client.post(
            "/activeworkflows/%d/switch_workflow/?id=%d" % (
                self._activeWorkflow1.id, self._workflowProductJoe.id),
            format='json')
        self.assertEqual(response.status_code, status.HTTP_400_BAD_REQUEST)
        self.assertEqual(response.data["message"], "You must provide a workflow product ID")

    def test_switch_workflow_invalid_target_workflow(self):
        self._asJoeBloggs()
        response = self._client.post(
            "/activeworkflows/%d/switch_workflow/?id=%d&workflow_id=%d" % (
                self._activeWorkflow1.id, self._workflowProductJoe.id, 1234),
            format='json')
        self.assertEqual(response.status_code, status.HTTP_404_NOT_FOUND)
        self.assertEqual(response.data["message"], "Workflow with the id %d does not exist" % 1234)

    def test_switch_workflow_invalid_target_activeworkflow(self):
        self._asJoeBloggs()
        response = self._client.post(
            "/activeworkflows/%d/switch_workflow/?id=%d&active_workflow_id=%d" % (
                self._activeWorkflow1.id, self._workflowProductJoe.id, 1234),
            format='json')
        self.assertEqual(response.status_code, status.HTTP_404_NOT_FOUND)
        self.assertEqual(response.data["message"],
                         "Active workflow with the id %d does not exist" % 1234)

    def test_switch_workflow_to_workflow(self):
        self._asJoeBloggs()
        response = self._client.post(
            "/activeworkflows/%d/switch_workflow/?id=%d&workflow_id=%d" % (
                self._activeWorkflow1.id, self._workflowProductJoe.id, self._workflow2.id),
            format='json')
        self.assertEqual(response.status_code, status.HTTP_201_CREATED)
        # Test is found in active 2
        self.assertIs(ActiveWorkflow.objects.filter(workflow=self._workflow2).all()[0].
                      product_statuses.filter(id=self._workflowProductJoe.id).exists(), True)
        # Test active 1 now one less because empty
        self.assertIs(ActiveWorkflow.objects.filter(workflow=self._workflow1).count(), 1)

    def test_switch_workflow_to_active_workflow(self):
        self._asJoeBloggs()
        response = self._client.post(
            "/activeworkflows/%d/switch_workflow/?id=%d&active_workflow_id=%d" % (
                self._activeWorkflow1.id, self._workflowProductJoe.id, self._activeWorkflow2.id),
            format='json')
        self.assertEqual(response.status_code, status.HTTP_201_CREATED)
        # Test is found in active 2
        self.assertIs(ActiveWorkflow.objects.get(workflow=self._workflow2).product_statuses.filter(
            id=self._workflowProductJoe.id).exists(), True)
        # Test active 1 now one less because empty
        self.assertIs(ActiveWorkflow.objects.filter(workflow=self._workflow1).count(), 1)

    def _prepare_start_task(self):
        # results in identifier (Item.identifier) -> data map, data is header->value map
        # File rows: "xxx identifier"+"xxx amount" where xxx is arbitrary and identifier
        # is Item identifier
        # Or: "product input amount" which will override the field above
        #   self._inputTempl   self._item1 / 2 / 3   10 / 20 / 30   i1 / 2 / 3
        #        input_field.inventory_identifier = Item.identifier
        # then run through .task.input_fields[] and add amounts for any that not expected from
        # file and not set by file (matching input_field label to identifier field label in file)
        # and throw error if any are expectd from file
        #   self._inputField1 / 2
        return {"task": {"id": self._task3.id,
                         "product_input": self._prodinput.name,
                         "product_input_amount": 1.0,
                         "product_input_measure": self._millilitre.symbol,
                         "input_fields": [
                             {"id:": self._inputField1.id, "measure": self._millilitre.symbol,
                              "lookup_type": self._prodinput.name, "label": "input1",
                              "amount": 2.0, "template": self._task3.id,
                              "inventory_identifier": "i1", "from_input_file": False},
                             {"id:": self._inputField2.id, "measure": self._millilitre.symbol,
                              "lookup_type": self._prodinput.name, "label": "input2",
                              "amount": 3.0, "template": self._task3.id,
                              "inventory_identifier": "i2", "from_input_file": False}],
                         'output_fields': [
                             {"id": self._outputField.id, "measure": self._millilitre.symbol,
                              "lookup_type": self._prodinput.name, "label": "output1",
                              "amount": 5.0, "template": self._task3.id}],
                         'labware_identifier': [],
                         'calculation_fields': [],
                         'step_fields': [],
                         'variable_fields': [],
                         },
                "products": [{"product": self._jimBeamProduct.id}],
                "input_files": []  # array of {name,file}
                }

    def test_start_task_preview(self):
        start_task = self._prepare_start_task()
        start_task = self._prepare_start_task()
        self._asJoeBloggs()
        response = self._client.post(
            "/activeworkflows/%d/start_task/?is_preview=True" % self._activeWorkflow1.id,
            start_task, format='json')
        self.assertEqual(response.status_code, status.HTTP_200_OK)
        # if preview then return [] of ItemTransferPreviewSerializer
        r = response.data
        i3 = r[0]
        i1 = r[1]
        i2 = r[2]
        self.assertEqual(i3["amount_taken"], 1)
        self.assertEqual(i3["item"]["identifier"], "i3")
        self.assertEqual(i1["amount_taken"], 2)
        self.assertEqual(i1["item"]["identifier"], "i1")
        self.assertEqual(i2["amount_taken"], 3)
        self.assertEqual(i2["item"]["identifier"], "i2")
        # check update WorkflowProduct uuid and active fields for each Product on ActiveWorkflow
        for wp in WorkflowProduct.objects.filter(product=self._jimBeamProduct).all():
            self.assertEqual(wp.run_identifier, '')
            self.assertEqual(wp.task_in_progress, False)
        # check create ItemTransfers per input item
        self.assertEqual(ItemTransfer.objects.count(), 0)
        # check one DataEntry per input product item
        self.assertEqual(DataEntry.objects.count(), 0)
        # check update inventory amounts
        self.assertEqual(Item.objects.get(id=self._item1.id).amount_available, 10)
        self.assertEqual(Item.objects.get(id=self._item2.id).amount_available, 20)
        self.assertEqual(Item.objects.get(id=self._item3.id).amount_available, 30)

    def test_start_task_insufficient_inventory(self):
        start_task = self._prepare_start_task()
        start_task["task"]["product_input_amount"] = 99
        self._asJoeBloggs()
        response = self._client.post("/activeworkflows/%d/start_task/" % self._activeWorkflow1.id,
                                     start_task, format='json')
        self.assertEqual(response.status_code, status.HTTP_400_BAD_REQUEST)
        # if not enough amounts then 400 and message:
        #   Inventory item {} ({}) is short of amount by {}'.format(
        #                item.identifier, item.name, missing \n next etc.
        self.assertEqual(response.data["message"],
                         "Inventory item i3 (item_3) is short of amount by 69.0 milliliter")
        # check update WorkflowProduct uuid and active fields for each Product on ActiveWorkflow
        for wp in WorkflowProduct.objects.filter(product=self._jimBeamProduct).all():
            self.assertEqual(wp.run_identifier, '')
            self.assertEqual(wp.task_in_progress, False)
        # check create ItemTransfers per input item
        self.assertEqual(ItemTransfer.objects.count(), 0)
        # check one DataEntry per input product item
        self.assertEqual(DataEntry.objects.count(), 0)
        # check update inventory amounts
        self.assertEqual(Item.objects.get(id=self._item1.id).amount_available, 10)
        self.assertEqual(Item.objects.get(id=self._item2.id).amount_available, 20)
        self.assertEqual(Item.objects.get(id=self._item3.id).amount_available, 30)

    def test_start_task(self):
        start_task = self._prepare_start_task()
        self._asJoeBloggs()
        response = self._client.post("/activeworkflows/%d/start_task/" % self._activeWorkflow1.id,
                                     start_task, format='json')
        self.assertEqual(response.status_code, status.HTTP_200_OK)
        self.assertEqual(response.data["message"], "Task started")
        # check update WorkflowProduct uuid and active fields for each Product on ActiveWorkflow
        uuid = WorkflowProduct.objects.filter(product=self._jimBeamProduct)[0].run_identifier
        for wp in WorkflowProduct.objects.filter(product=self._jimBeamProduct).all():
            self.assertEqual(wp.run_identifier, uuid)
            self.assertEqual(wp.task_in_progress, True)
        # check create ItemTransfers per input item
        self.assertEqual(ItemTransfer.objects.filter(run_identifier=uuid).count(), 3)
        # check one DataEntry per input product item
        self.assertEqual(DataEntry.objects.filter(run_identifier=uuid).count(), 1)
        # check update inventory amounts
        self.assertEqual(Item.objects.get(id=self._item1.id).amount_available, 8)
        self.assertEqual(Item.objects.get(id=self._item2.id).amount_available, 17)
        self.assertEqual(Item.objects.get(id=self._item3.id).amount_available, 29)

    def test_check_task_status_missing_id(self):
        # Start a task to get status on
        start_task = self._prepare_start_task()
        self._asJoeBloggs()
        response = self._client.post("/activeworkflows/%d/start_task/" % self._activeWorkflow1.id,
                                     start_task, format='json')
        self.assertEqual(response.status_code, status.HTTP_200_OK)
        self.assertEqual(response.data["message"], "Task started")
        # Get status and check data response
        response = self._client.get(
            "/activeworkflows/%d/task_status/" % self._activeWorkflow1.id,
            format='json')
        self.assertEqual(response.status_code, status.HTTP_400_BAD_REQUEST)
        self.assertEqual(response.data["message"],
                         "You must provide the number of the task and a run identifier")

    def test_check_task_status_invalid_id(self):
        # Start a task to get status on
        start_task = self._prepare_start_task()
        self._asJoeBloggs()
        response = self._client.post("/activeworkflows/%d/start_task/" % self._activeWorkflow1.id,
                                     start_task, format='json')
        self.assertEqual(response.status_code, status.HTTP_200_OK)
        self.assertEqual(response.data["message"], "Task started")
        # Get status and check data response
        run_identifier = 99999
        task_number = 88888
        response = self._client.get(
            "/activeworkflows/%d/task_status/?run_identifier=%s&task_number=%d" % (
                self._activeWorkflow1.id, run_identifier, task_number),
            format='json')
        self.assertEqual(response.status_code, status.HTTP_400_BAD_REQUEST)
        self.assertEqual(response.data["message"],
                         "You must provide a valid task number and run identifier")

    def test_check_task_status(self):
        # Start a task to get status on
        start_task = self._prepare_start_task()
        self._asJoeBloggs()
        response = self._client.post("/activeworkflows/%d/start_task/" % self._activeWorkflow1.id,
                                     start_task, format='json')
        self.assertEqual(response.status_code, status.HTTP_200_OK)
        self.assertEqual(response.data["message"], "Task started")
        # Get status and check data response
        wp = WorkflowProduct.objects.filter(product=self._jimBeamProduct)[0]
        run_identifier = wp.run_identifier
        task_number = wp.current_task
        response = self._client.get(
            "/activeworkflows/%d/task_status/?run_identifier=%s&task_number=%d" % (
                self._activeWorkflow1.id, run_identifier, task_number),
            format='json')
        self.assertEqual(response.status_code, status.HTTP_200_OK)
        self.assertEqual(response.data,
                         {'items': {'P101-2: Product3': [{'fields': [
                             {'label': 'Task input', 'value': 'ExampleStuff 1.0 ml'},
                             {'label': 'input1', 'value': 'i1 2.0 ml'},
                             {'label': 'input2', 'value': 'i2 3.0 ml'}],
                             'product_name': 'P101-2: Product3',
                             'id': self._jimBeamProduct.id,
                             'item_name': 'i3: item_3'}]},
                             'name': 'TaskTempl3'})

    def test_check_task_complete_missing_id(self):
        # Start a task to get status on
        start_task = self._prepare_start_task()
        self._asJoeBloggs()
        response = self._client.post("/activeworkflows/%d/start_task/" % self._activeWorkflow1.id,
                                     start_task, format='json')
        self.assertEqual(response.status_code, status.HTTP_200_OK)
        self.assertEqual(response.data["message"], "Task started")
        # Complete task
        response = self._client.post(
            "/activeworkflows/%d/complete_task/" %
            self._activeWorkflow1.id,
            format='json')
        self.assertEqual(response.status_code, status.HTTP_400_BAD_REQUEST)
        self.assertEqual(response.data["message"], "You must provide product IDs")

    def test_check_task_complete_invalid_id(self):
        # Start a task to get status on
        start_task = self._prepare_start_task()
        self._asJoeBloggs()
        response = self._client.post("/activeworkflows/%d/start_task/" % self._activeWorkflow1.id,
                                     start_task, format='json')
        self.assertEqual(response.status_code, status.HTTP_200_OK)
        self.assertEqual(response.data["message"], "Task started")
        # Complete task
        response = self._client.post(
            "/activeworkflows/%d/complete_task/" %
            self._activeWorkflow1.id, [99999],
            format='json')
        self.assertEqual(response.status_code, status.HTTP_400_BAD_REQUEST)
        self.assertEqual(response.data["message"], "You must provide valid product IDs")

    def test_check_task_complete(self):
        # Start a task to get status on
        start_task = self._prepare_start_task()
        self._asJoeBloggs()
        response = self._client.post("/activeworkflows/%d/start_task/" % self._activeWorkflow1.id,
                                     start_task, format='json')
        self.assertEqual(response.status_code, status.HTTP_200_OK)
        self.assertEqual(response.data["message"], "Task started")
        wp = WorkflowProduct.objects.filter(product=self._jimBeamProduct)[0]
        run_identifier = wp.run_identifier
        task_number = wp.current_task
        # Complete task
        response = self._client.post(
            "/activeworkflows/%d/complete_task/" %
            self._activeWorkflow1.id, [self._jimBeamProduct.id],
            format='json')
        self.assertEqual(response.status_code, status.HTTP_200_OK)
        self.assertEqual(response.data["message"], "Task is complete")
        self.assertEqual(ActiveWorkflow.objects.filter(workflow=self._workflow3).count(), 1)
        its = ItemTransfer.objects.filter(run_identifier=run_identifier, is_addition=False)
        for it in its:
            self.assertIs(it.transfer_complete, True)
        des = DataEntry.objects.filter(run_identifier=run_identifier)
        for de in des:
            self.assertEqual(de.state, 'succeeded')
        itemName = '{} {}'.format(self._jimBeamProduct.product_identifier, self._prodinput.name)
        self.assertEqual(Item.objects.filter(name=itemName).count(), 1)
        item = Item.objects.get(name=itemName)
        self.assertEqual(item.item_type, self._prodinput)
        self.assertIs(item.in_inventory, True)
        self.assertEqual(item.amount_available, 5.0)
        self.assertEqual(item.amount_measure, self._millilitre)
        self.assertEqual(item.location, self._location)
        self.assertEqual(item.added_by, self._joeBloggs)
        self.assertEqual(item.created_from.count(), 1)
        self.assertEqual(ItemTransfer.objects.filter(item=item).count(), 1)
        it = ItemTransfer.objects.get(item=item)
        self.assertEqual(it.amount_taken, 5.0)
        self.assertEqual(it.amount_measure, self._millilitre)
        self.assertEqual(it.run_identifier, run_identifier)
        self.assertIs(it.is_addition, True)
        p = WorkflowProduct.objects.get(product=self._jimBeamProduct)
        self.assertEqual(p.run_identifier, '')
        self.assertEqual(p.task_in_progress, False)
        self.assertEqual(p.current_task, 1)
        # Get status and check complete response
        response = self._client.get(
            "/activeworkflows/%d/task_status/?run_identifier=%s&task_number=%d" % (
                self._activeWorkflow1.id, run_identifier, task_number),
            format='json')
        self.assertEqual(response.status_code, status.HTTP_410_GONE)
        self.assertEqual(response.data["message"], "Task complete")

    def test_check_task_retry_missing_id(self):
        # Start a task to get status on
        start_task = self._prepare_start_task()
        self._asJoeBloggs()
        response = self._client.post("/activeworkflows/%d/start_task/" % self._activeWorkflow1.id,
                                     start_task, format='json')
        self.assertEqual(response.status_code, status.HTTP_200_OK)
        self.assertEqual(response.data["message"], "Task started")
        # Complete task
        response = self._client.post(
            "/activeworkflows/%d/retry_task/" %
            self._activeWorkflow1.id,
            format='json')
        self.assertEqual(response.status_code, status.HTTP_400_BAD_REQUEST)
        self.assertEqual(response.data["message"], "You must provide product IDs")

    def test_check_task_retry_invalid_id(self):
        # Start a task to get status on
        start_task = self._prepare_start_task()
        self._asJoeBloggs()
        response = self._client.post("/activeworkflows/%d/start_task/" % self._activeWorkflow1.id,
                                     start_task, format='json')
        self.assertEqual(response.status_code, status.HTTP_200_OK)
        self.assertEqual(response.data["message"], "Task started")
        # Complete task
        response = self._client.post(
            "/activeworkflows/%d/retry_task/" %
            self._activeWorkflow1.id, [99999],
            format='json')
        self.assertEqual(response.status_code, status.HTTP_400_BAD_REQUEST)
        self.assertEqual(response.data["message"], "You must provide valid product IDs")

    def test_check_task_retry(self):
        # Start a task to get status on
        start_task = self._prepare_start_task()
        self._asJoeBloggs()
        response = self._client.post("/activeworkflows/%d/start_task/" % self._activeWorkflow1.id,
                                     start_task, format='json')
        self.assertEqual(response.status_code, status.HTTP_200_OK)
        self.assertEqual(response.data["message"], "Task started")
        wp = WorkflowProduct.objects.filter(product=self._jimBeamProduct)[0]
        run_identifier = wp.run_identifier
        task_number = wp.current_task
        # Complete task
        response = self._client.post(
            "/activeworkflows/%d/retry_task/" %
            self._activeWorkflow1.id, [self._jimBeamProduct.id],
            format='json')
        self.assertEqual(response.status_code, status.HTTP_200_OK)
        self.assertEqual(response.data["message"], "Task ready for retry")
        self.assertEqual(ActiveWorkflow.objects.filter(workflow=self._workflow3).count(), 1)
        its = ItemTransfer.objects.filter(run_identifier=run_identifier, is_addition=False)
        for it in its:
            self.assertIs(it.transfer_complete, True)
        des = DataEntry.objects.filter(run_identifier=run_identifier)
        for de in des:
            self.assertEqual(de.state, 'failed')
        itemName = '{} {}'.format(self._jimBeamProduct.product_identifier, self._prodinput.name)
        self.assertEqual(Item.objects.filter(name=itemName).count(), 1)
        item = Item.objects.get(name=itemName)
        self.assertEqual(item.item_type, self._prodinput)
        self.assertIs(item.in_inventory, True)
        self.assertEqual(item.amount_available, 5.0)
        self.assertEqual(item.amount_measure, self._millilitre)
        self.assertEqual(item.location, self._location)
        self.assertEqual(item.added_by, self._joeBloggs)
        self.assertEqual(item.created_from.count(), 1)
        self.assertEqual(ItemTransfer.objects.filter(item=item).count(), 1)
        it = ItemTransfer.objects.get(item=item)
        self.assertEqual(it.amount_taken, 5.0)
        self.assertEqual(it.amount_measure, self._millilitre)
        self.assertEqual(it.run_identifier, run_identifier)
        self.assertIs(it.is_addition, True)
        p = WorkflowProduct.objects.get(product=self._jimBeamProduct)
        self.assertEqual(p.run_identifier, '')
        self.assertEqual(p.task_in_progress, False)
        self.assertEqual(p.current_task, 0)
        # Get status and check complete response
        response = self._client.get(
            "/activeworkflows/%d/task_status/?run_identifier=%s&task_number=%d" % (
                self._activeWorkflow1.id, run_identifier, task_number),
            format='json')
        self.assertEqual(response.status_code, status.HTTP_410_GONE)
        self.assertEqual(response.data["message"], "Task complete")
>>>>>>> 41b96a01
<|MERGE_RESOLUTION|>--- conflicted
+++ resolved
@@ -1,13 +1,6 @@
 from django.contrib.auth.models import Permission, Group
 from rest_framework import status
 from lims.shared.loggedintestcase import LoggedInTestCase
-<<<<<<< HEAD
-from .models import Workflow, TaskTemplate
-from lims.filetemplate.models import FileTemplate, FileTemplateField
-from lims.inventory.models import Location, ItemType, AmountMeasure
-from lims.equipment.models import Equipment
-from .views import ViewPermissionsMixin
-=======
 from .models import Workflow, WorkflowProduct, ActiveWorkflow, TaskTemplate, \
     CalculationFieldTemplate, InputFieldTemplate, \
     VariableFieldTemplate, OutputFieldTemplate, StepFieldTemplate, StepFieldProperty, DataEntry
@@ -17,7 +10,6 @@
 from .views import ViewPermissionsMixin
 from lims.projects.models import Project, Order, Product, ProductStatus
 from lims.shared.models import Organism
->>>>>>> 41b96a01
 
 
 class WorkflowTestCase(LoggedInTestCase):
@@ -590,10 +582,7 @@
         self.assertEqual(t[0]["name"], "TaskTempl1")
         self.assertEqual(t[1]["name"], "TaskTempl2")
 
-<<<<<<< HEAD
-=======
-
->>>>>>> 41b96a01
+
 class TaskTestCase(LoggedInTestCase):
     def setUp(self):
         super(TaskTestCase, self).setUp()
@@ -772,11 +761,7 @@
     def test_user_create_own(self):
         self._asJaneDoe()
         new_task = {"name": "NewTask",
-<<<<<<< HEAD
-                     "description": "Description",
-=======
                     "description": "Description",
->>>>>>> 41b96a01
                     "product_input": self._prodinput.name,
                     "product_input_amount": 1,
                     "product_input_measure": self._millilitre.symbol,
@@ -785,11 +770,7 @@
                     "capable_equipment": [self._equipmentSequencer.name],
                     "input_files": [self._inputTempl.name],
                     "output_files": [self._outputTempl.name],
-<<<<<<< HEAD
-                     "assign_groups": {"jane_group": "rw"}}
-=======
                     "assign_groups": {"jane_group": "rw"}}
->>>>>>> 41b96a01
         response = self._client.post("/tasks/", new_task, format='json')
         self.assertEqual(response.status_code, status.HTTP_201_CREATED)
 
@@ -819,11 +800,7 @@
         # Admin should be able to create a set for someone else
         self._asAdmin()
         new_task = {"name": "NewTask",
-<<<<<<< HEAD
-                     "description": "Description",
-=======
                     "description": "Description",
->>>>>>> 41b96a01
                     "product_input": self._prodinput.name,
                     "product_input_amount": 1,
                     "product_input_measure": self._millilitre.symbol,
@@ -832,11 +809,7 @@
                     "capable_equipment": [self._equipmentSequencer.name],
                     "input_files": [self._inputTempl.name],
                     "output_files": [self._outputTempl.name],
-<<<<<<< HEAD
-                     "assign_groups": {"jane_group": "rw"}}
-=======
                     "assign_groups": {"jane_group": "rw"}}
->>>>>>> 41b96a01
         response = self._client.post("/tasks/", new_task, format='json')
         self.assertEqual(response.status_code, status.HTTP_201_CREATED)
 
@@ -1148,35 +1121,6 @@
     def test_task_store_labware_as(self):
         self.assertEqual(self._task1.store_labware_as(), "labware_identifier")
 
-<<<<<<< HEAD
-#class CalculationFieldTemplate(LoggedInTestCase):
-
-#class InputFieldTemplateTest(LoggedInTestCase):
-
-#class VariableFieldTemplateTest(LoggedInTestCase):
-
-#class OutputFieldTemplateTest(LoggedInTestCase):
-
-#class StepFieldTemplateTest(LoggedInTestCase):
-
-# TODO  /taskfields/ - ONE SET OF THESE TWO FUNCTIONS PER TASKFIELD TYPE
-# TODO /taskfields/<pk>/
-
-# TODO / tasks / < pk > / recalculate /  - DEDICATED TEST CLASS
-
-# TODO /activeworkflows/
-# TODO /activeworkflows/<pk>/
-# TODO / activeworkflows / < pk > / remove_permissions /
-# TODO / activeworkflows / < pk > / set_permissions /
-
-# TODO /activeworkflows/<pk>/add_product/
-# TODO /activeworkflows/<pk>/complete_task/
-# TODO /activeworkflows/<pk>/remove_product/
-# TODO /activeworkflows/<pk>/retry_task/
-# TODO /activeworkflows/<pk>/start_task/
-# TODO /activeworkflows/<pk>/switch_workflow/
-# TODO /activeworkflows/<pk>/task_status/
-=======
     def _setup_test_task_fields(self):
         # Set up some test fields on the task
         calc = "{input1}+{input2}*{output1]}/{variable1}*{prop1}+{product_input_amount}"
@@ -2683,5 +2627,4 @@
                 self._activeWorkflow1.id, run_identifier, task_number),
             format='json')
         self.assertEqual(response.status_code, status.HTTP_410_GONE)
-        self.assertEqual(response.data["message"], "Task complete")
->>>>>>> 41b96a01
+        self.assertEqual(response.data["message"], "Task complete")