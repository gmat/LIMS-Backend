--- conflicted
+++ resolved
@@ -73,12 +73,7 @@
             try:
                 taskId = workflow.order.split(',')[int(position)]
                 task = TaskTemplate.objects.get(pk=taskId)
-<<<<<<< HEAD
-                task.handle_calculations()
-                serializer = TaskTemplateSerializer(task)
-=======
                 serializer = TaskTemplateSerializer(task) 
->>>>>>> 6bdc19d1
                 result = serializer.data
             except IndexError:
                 return Response({'message': 'Invalid position'}, status=400)
@@ -320,14 +315,9 @@
                                              task_serializer.data['product_input_measure'],
                                              required_amounts, ureg)
 
-<<<<<<< HEAD
+            # Look through any input files for matching identifiers and add their amounts to the list
             for key, row in input_file_data.items():
                 for header, value in row.items():
-=======
-            # Look through any input files for matching identifiers and add their amounts to the list
-            for key,row in input_file_data.items():
-                for header,value in row.items():
->>>>>>> 6bdc19d1
                     # If the header has identifier/amount combo then
                     # is aplicable to an item in the product
                     # if not, it is applicable TO the product
@@ -397,15 +387,11 @@
                             itm['inventory_identifier'])}, status=400)
                     if ti not in input_items:
                         input_items.append(ti)
-<<<<<<< HEAD
                     self.update_item_amounts(ti.identifier, itm['amount'], itm[
                                              'measure'], required_amounts, ureg)
-=======
-                    self.update_item_amounts(ti.identifier, itm['amount'], itm['measure'], required_amounts, ureg) 
                 # But if it's suposed to have been from a file and is still here, return an error
                 elif itm['label'] not in fields_from_file and itm['from_input_file'] == True:
                     return Response({'message': 'The value for field "{}" is not present in file'.format(itm['label'])}, status=400)
->>>>>>> 6bdc19d1
 
             # input checks
             preview_data = []
@@ -695,12 +681,7 @@
     def retrieve(self, request, pk=None):
         # Do any calculations before sending the task data
         instance = self.get_object()
-<<<<<<< HEAD
-        instance.handle_calculations()
         serializer = self.get_serializer(instance)  # self.get_task(pk)
-=======
-        serializer = self.get_serializer(instance) #self.get_task(pk)
->>>>>>> 6bdc19d1
         return Response(serializer.data)
 
     @detail_route(methods=["POST"])
@@ -709,28 +690,9 @@
         Given task data recalculate and return task.
         """
         obj = self.get_object()
-<<<<<<< HEAD
-        serializer = self.get_serializer(obj)
-        fields = request.data.get('fields', None)
-        if fields:
-            obj.fields = request.data.get('fields')
-            obj.handle_calculations()
-            serializer = self.get_serializer(obj)
-            return Response(serializer.data)
-        return Response(serializer.data)
-
-    @list_route(methods=["POST"])
-    def create_task(self, request):
-        # DEPRECIATED?
-        task_type = request.query_params.get('type', None)
-        if task_type:
-            serializer_class = self.get_serializer_class(task_type)
-            serializer = serializer_class(request.data)
-=======
         task_data = request.data
         if task_data: 
             serializer = RecalculateTaskTemplateSerializer(data=task_data)
->>>>>>> 6bdc19d1
             if serializer.is_valid(raise_exception=True):
                 return Response(serializer.data)
         serializer = TaskTemplateSerializer(obj)
