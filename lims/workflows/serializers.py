--- conflicted
+++ resolved
@@ -1,33 +1,16 @@
-<<<<<<< HEAD
-=======
-import pprint
-
-from pint import UnitRegistry
-from pyparsing import ParseException
-
-from django.db import models
->>>>>>> 6bdc19d1
 from django.contrib.auth.models import User
 
 from rest_framework import serializers
 
 from lims.equipment.models import Equipment
 from lims.filetemplate.models import FileTemplate
-<<<<<<< HEAD
 from lims.inventory.models import Item, ItemType, AmountMeasure
 from .models import (Workflow, ActiveWorkflow, DataEntry,
                      TaskTemplate, WorkflowProduct, InputFieldTemplate, VariableFieldTemplate,
                      OutputFieldTemplate, CalculationFieldTemplate, StepFieldTemplate,
                      StepFieldProperty)
-
-=======
-from lims.inventory.models import Item, ItemType, AmountMeasure 
-from .models import (Workflow, ActiveWorkflow, DataEntry, 
-    TaskTemplate, WorkflowProduct, InputFieldTemplate, VariableFieldTemplate,
-    OutputFieldTemplate, CalculationFieldTemplate, StepFieldTemplate, 
-    StepFieldProperty)
 from .calculation import NumericStringParser
->>>>>>> 6bdc19d1
+
 
 class WorkflowSerializer(serializers.ModelSerializer):
     created_by = serializers.SlugRelatedField(
@@ -166,23 +149,16 @@
 
 
 class CalculationFieldTemplateSerializer(serializers.ModelSerializer):
-<<<<<<< HEAD
-    field_name = serializers.CharField()
-=======
-    field_name = serializers.CharField(read_only=True)
->>>>>>> 6bdc19d1
+    field_name = serializers.CharField(read_only=True)
 
     class Meta:
         model = CalculationFieldTemplate
 
-<<<<<<< HEAD
-=======
 class CalculationFieldIDTemplateSerializer(CalculationFieldTemplateSerializer):
     """
     Used for when an ID is also needed
     """
     id = serializers.IntegerField()
->>>>>>> 6bdc19d1
 
 class CalculationFieldValueSerializer(serializers.Serializer):
     """
@@ -297,8 +273,6 @@
     class Meta:
         model = TaskTemplate
 
-<<<<<<< HEAD
-=======
     def to_representation(self, obj):
         rep = super(TaskTemplateSerializer, self).to_representation(obj)
         self.handle_calculation(rep)
@@ -376,7 +350,6 @@
     def save(self):
         # NEVER allow this serializer to create a new object
         return False
->>>>>>> 6bdc19d1
 
 class SimpleTaskTemplateSerializer(TaskTemplateSerializer):
 
