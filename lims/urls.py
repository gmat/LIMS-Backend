--- conflicted
+++ resolved
@@ -67,7 +67,6 @@
 router.register(r'alerts', TriggerAlertStatusViewSet, base_name='alerts')
 
 urlpatterns = [
-<<<<<<< HEAD
     url(r'^admin/', include(admin.site.urls)),
     url(r'^users/token/', ObtainAuthToken.as_view()),
     url(r'^api-auth/', include('rest_framework.urls', namespace='rest_framework')),
@@ -78,16 +77,4 @@
     url(r'^crm/link/', CRMLinkView.as_view()),
     url(r'^docs/', include('rest_framework_docs.urls')),
     url(r'^', include(router.urls)),
-] + static(settings.MEDIA_URL, document_root=settings.MEDIA_ROOT)
-=======
-                  url(r'^admin/', include(admin.site.urls)),
-                  url(r'^users/token/', ObtainAuthToken.as_view()),
-                  url(r'^api-auth/', include('rest_framework.urls', namespace='rest_framework')),
-                  url(r'^crm/user/', CRMUserView.as_view()),
-                  url(r'^crm/project/update/', CRMUpdateProjectView.as_view()),
-                  url(r'^crm/project/', CRMProjectView.as_view()),
-                  url(r'^crm/link/', CRMLinkView.as_view()),
-                  url(r'^docs/', include('rest_framework_docs.urls')),
-                  url(r'^', include(router.urls)),
-              ] + static(settings.MEDIA_URL, document_root=settings.MEDIA_ROOT)
->>>>>>> 1d10f6bb
+] + static(settings.MEDIA_URL, document_root=settings.MEDIA_ROOT)