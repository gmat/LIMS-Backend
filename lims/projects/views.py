import django_filters

from rest_framework import viewsets
from rest_framework.validators import ValidationError
from rest_framework.filters import (OrderingFilter,
                                    SearchFilter,
                                    DjangoFilterBackend)

from guardian.shortcuts import get_group_perms

from lims.shared.filters import ListFilter
from lims.permissions.permissions import (IsInAdminGroupOrRO,
                                          ViewPermissionsMixin,
                                          ExtendedObjectPermissions,
                                          ExtendedObjectPermissionsFilter)

from .models import (Product, ProductStatus, Project)
from .serializers import (ProjectSerializer, ProductSerializer,
                          DetailedProductSerializer, ProductStatusSerializer)
from .parsers import DesignFileParser


class ProjectViewSet(ViewPermissionsMixin, viewsets.ModelViewSet):
    """
    View all projects the user has permissions for

    Projects are filtered by permissions and users cannot see any
    projects they do not have permissions for.
    """
    queryset = Project.objects.all()
    serializer_class = ProjectSerializer
    permission_classes = (ExtendedObjectPermissions,)
    filter_backends = (SearchFilter, DjangoFilterBackend,
                       OrderingFilter, ExtendedObjectPermissionsFilter,)
    search_fields = ('project_identifier', 'name', 'primary_lab_contact__username')

    def perform_create(self, serializer):
        serializer, permissions = self.clean_serializer_of_permissions(serializer)
        instance = serializer.save(created_by=self.request.user)
        self.assign_permissions(instance, permissions)


class ProductFilter(django_filters.FilterSet):
    # on_workflow_as = django_filters.MethodFilter()
    id__in = ListFilter(name='id')

    def filter_on_workflow_as(self, queryset, value):
        if value == 'False':
            return queryset.filter(on_workflow_as__isnull=True)
        elif value == 'True':
            return queryset.filter(on_workflow_as__isnull=False)
        return queryset

    class Meta:
        model = Product
        fields = {
            'id': ['exact', 'in'],
            'project': ['exact'],
            'status': ['exact'],
            # 'on_workflow_as': ['exact'],
        }


class ProductViewSet(ViewPermissionsMixin, viewsets.ModelViewSet):
    """
    Provides a list of all products
    """
    queryset = Product.objects.all()
    serializer_class = ProductSerializer
    permission_classes = (ExtendedObjectPermissions,)
    filter_backends = (SearchFilter, DjangoFilterBackend,
                       OrderingFilter, ExtendedObjectPermissionsFilter,)
    search_fields = ('product_identifier', 'name',)
    filter_class = ProductFilter

    def _parse_design(self, instance):
        """
        Takes a design file and extracts the necessary info
        out to add inventory items or other things.
        """
        if instance.design is not None:
            items = []
<<<<<<< HEAD
            parser = DesignFileParser(instance.design)
=======
            parser = DesignFileParser(data=instance.design)
>>>>>>> 7fb4cdf9
            if instance.design_format == 'csv':
                items = parser.parse_csv()
            elif instance.design_format == 'gb':
                items = parser.parse_gb()
            for i in items:
                instance.linked_inventory.add(i)

    def get_serializer_class(self):
        # Use a more compact serializer when listing.
        # This makes things run more efficiantly.
        if self.action == 'retrieve':
            return DetailedProductSerializer
        return ProductSerializer

    def perform_create(self, serializer):
        # Ensure the user has the correct permissions on the Project
        # to add a product to it.
        project = serializer.validated_data['project']
        if 'view_project' in get_group_perms(self.request.user, project):
            instance = serializer.save(created_by=self.request.user)
            self.clone_group_permissions(instance.project, instance)
        else:
            raise ValidationError('You do not have permission to create this')
        # Does it have a design?
        # If so, parse the design to extract info to get parts from
        # inventory.
        self._parse_design(instance)


class ProductStatusViewSet(viewsets.ModelViewSet):
    queryset = ProductStatus.objects.all()
    serializer_class = ProductStatusSerializer
    permission_classes = (IsInAdminGroupOrRO,)<|MERGE_RESOLUTION|>--- conflicted
+++ resolved
@@ -80,11 +80,7 @@
         """
         if instance.design is not None:
             items = []
-<<<<<<< HEAD
-            parser = DesignFileParser(instance.design)
-=======
             parser = DesignFileParser(data=instance.design)
->>>>>>> 7fb4cdf9
             if instance.design_format == 'csv':
                 items = parser.parse_csv()
             elif instance.design_format == 'gb':
