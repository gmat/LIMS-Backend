import django_filters

from rest_framework import viewsets
from rest_framework.validators import ValidationError
from rest_framework.filters import (OrderingFilter,
                                    SearchFilter,
                                    DjangoFilterBackend)

from guardian.shortcuts import get_group_perms

from lims.shared.filters import ListFilter
from lims.permissions.permissions import (IsInAdminGroupOrRO,
                                          ViewPermissionsMixin,
                                          ExtendedObjectPermissions,
                                          ExtendedObjectPermissionsFilter)

from .models import (Product, ProductStatus, Project)
from .serializers import (ProjectSerializer, ProductSerializer,
                          DetailedProductSerializer, ProductStatusSerializer)
from .parsers import DesignFileParser


class ProjectViewSet(ViewPermissionsMixin, viewsets.ModelViewSet):
    """
    View all projects the user has permissions for

    Projects are filtered by permissions and users cannot see any
    projects they do not have permissions for.
    """
    queryset = Project.objects.all()
    serializer_class = ProjectSerializer
    permission_classes = (ExtendedObjectPermissions,)
    filter_backends = (SearchFilter, DjangoFilterBackend,
                       OrderingFilter, ExtendedObjectPermissionsFilter,)
<<<<<<< HEAD
    search_fields = ('project_identifier', 'name', 'primary_lab_contact__username',)
=======
    search_fields = ('project_identifier', 'name', 'primary_lab_contact__username',
                     'crm_project__account__user__first_name',
                     'crm_project__account__user__last_name',)
>>>>>>> 5c3fe76b

    def perform_create(self, serializer):
        serializer, permissions = self.clean_serializer_of_permissions(serializer)
        instance = serializer.save(created_by=self.request.user)
        self.assign_permissions(instance, permissions)


class ProductFilter(django_filters.FilterSet):
    id__in = ListFilter(name='id')
    on_run = django_filters.MethodFilter()

    def filter_on_run(self, queryset, value):
        if value == 'False':
            return queryset.exclude(runs__is_active=True)
        elif value == 'True':
            return queryset.filter(runs__is_active=True)
        return queryset

    class Meta:
        model = Product
        fields = {
            'id': ['exact', 'in'],
            'project': ['exact'],
            'status': ['exact'],
            'on_run': ['exact'],
        }


class ProductViewSet(ViewPermissionsMixin, viewsets.ModelViewSet):
    """
    Provides a list of all products
    """
    queryset = Product.objects.all()
    serializer_class = ProductSerializer
    permission_classes = (ExtendedObjectPermissions,)
    filter_backends = (SearchFilter, DjangoFilterBackend,
                       OrderingFilter, ExtendedObjectPermissionsFilter,)
    search_fields = ('product_identifier', 'name', 'product_type__name',)
    filter_class = ProductFilter

    def _parse_design(self, instance):
        """
        Takes a design file and extracts the necessary info
        out to add inventory items or other things.
        """
        if instance.design is not None:
            items = []
            parser = DesignFileParser(instance.design)
            if instance.design_format == 'csv':
                items = parser.parse_csv()
            elif instance.design_format == 'gb':
                items = parser.parse_gb()
            for i in items:
                instance.linked_inventory.add(i)

    def get_serializer_class(self):
        # Use a more compact serializer when listing.
        # This makes things run more efficiantly.
        if self.action == 'retrieve':
            return DetailedProductSerializer
        return ProductSerializer

    def perform_create(self, serializer):
        # Ensure the user has the correct permissions on the Project
        # to add a product to it.
        project = serializer.validated_data['project']
        if ('change_project' in get_group_perms(self.request.user, project)
                or self.request.user.groups.filter(name='admin').exists()):
            instance = serializer.save(created_by=self.request.user)
            self.clone_group_permissions(instance.project, instance)
        else:
            raise ValidationError('You do not have permission to create this')
        # Does it have a design?
        # If so, parse the design to extract info to get parts from
        # inventory.
        self._parse_design(instance)


class ProductStatusViewSet(viewsets.ModelViewSet):
    queryset = ProductStatus.objects.all()
    serializer_class = ProductStatusSerializer
    permission_classes = (IsInAdminGroupOrRO,)<|MERGE_RESOLUTION|>--- conflicted
+++ resolved
@@ -32,13 +32,9 @@
     permission_classes = (ExtendedObjectPermissions,)
     filter_backends = (SearchFilter, DjangoFilterBackend,
                        OrderingFilter, ExtendedObjectPermissionsFilter,)
-<<<<<<< HEAD
-    search_fields = ('project_identifier', 'name', 'primary_lab_contact__username',)
-=======
     search_fields = ('project_identifier', 'name', 'primary_lab_contact__username',
                      'crm_project__account__user__first_name',
                      'crm_project__account__user__last_name',)
->>>>>>> 5c3fe76b
 
     def perform_create(self, serializer):
         serializer, permissions = self.clean_serializer_of_permissions(serializer)
