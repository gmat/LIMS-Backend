<<<<<<< HEAD
import json
from django.test import TestCase
from django.contrib.auth.models import User
from rest_framework.test import APIClient
from rest_framework import status
from .models import Address
=======
>>>>>>> 2a08d0f7


class AddressTestCase(TestCase):
    def setUp(self):
        # These objects are recreated afresh for every test method below. Data updated or created in a test method
        # will not persist to another test method.
        self._client = APIClient()

        self._joeBloggs = User.objects.create_user(username='Joe Bloggs', email='joe@tgac.com', password='top_secret')
        self._janeDoe = User.objects.create_user(username='Jane Doe', email='jane@tgac.com', password='widget')

        self._joeBloggsAddress = \
            Address.objects.create(institution_name="Beetroot Institute", address_1="12 Muddy Field",
                                   address_2="Long Lane", city="Norwich", postcode="NR1 1AA", country="UK",
                                   user=self._joeBloggs)
        self._janeDoeAddress = \
            Address.objects.create(institution_name="Onion Institute", address_1="110a Deep Dark Wood",
                                   address_2="Bridge Street", city="Ipswich", postcode="IP1 1AA", country="UK",
                                   user=self._janeDoe)

    # Utility function to switch user
    def _asJoeBloggs(self):
        self._client.logout()
        self._client.login(username="Joe Bloggs", password="top_secret")


    # Utility function to switch user
    def _asJaneDoe(self):
        self._client.logout()
        self._client.login(username="Jane Doe", password="widget")

    # Utility function to switch user
    def _asAnonymous(self):
        self._client.logout()

    # Utility function to switch user
    def _asInvalid(self):
        self._client.logout()
        self._client.login(username="Non Existent", password="made_up")

    # Preset addresses from the constructor should return the values they were given
    def test_001_db_preset_addresses_correct(self):
        address1 = Address.objects.get(institution_name="Beetroot Institute")
        self.assertEqual(address1.institution_name, "Beetroot Institute")
        self.assertEqual(address1.address_1, "12 Muddy Field")
        self.assertEqual(address1.address_2, "Long Lane")
        self.assertEqual(address1.city, "Norwich")
        self.assertEqual(address1.postcode, "NR1 1AA")
        self.assertEqual(address1.country, "UK")
        self.assertEqual(address1.user, self._joeBloggs)
        self.assertEqual("%s" % address1, "Joe Bloggs: Beetroot Institute")
        address2 = Address.objects.get(institution_name="Onion Institute")
        self.assertEqual(address2.institution_name, "Onion Institute")
        self.assertEqual(address2.address_1, "110a Deep Dark Wood")
        self.assertEqual(address2.address_2, "Bridge Street")
        self.assertEqual(address2.city, "Ipswich")
        self.assertEqual(address2.postcode, "IP1 1AA")
        self.assertEqual(address2.country, "UK")
        self.assertEqual(address2.user, self._janeDoe)
        self.assertEqual("%s" % address2, "Jane Doe: Onion Institute")

    # Anonymous users or users with invalid credentials cannot see the address list or individual addresses
    def test_002a_rest_no_anonymous_or_invalid_access(self):
        self._asAnonymous()
        response = self._client.get('/addresses/')
        self.assertEqual(response.status_code, status.HTTP_401_UNAUTHORIZED)
        response = self._client.get('/addresses/%d/' % self._joeBloggsAddress.id)
        self.assertEqual(response.status_code, status.HTTP_401_UNAUTHORIZED)
        self._asInvalid()
        response = self._client.get('/addresses/')
        self.assertEqual(response.status_code, status.HTTP_401_UNAUTHORIZED)
        response = self._client.get('/addresses/%d/' % self._joeBloggsAddress.id)
        self.assertEqual(response.status_code, status.HTTP_401_UNAUTHORIZED)

    # Users only see their own address(es) in the address list
    def test_003_rest_all_addresses_content(self):
        self._asJoeBloggs()
        response = self._client.get('/addresses/')
        self.assertEqual(response.status_code, status.HTTP_200_OK)
        addresses = response.data
        self.assertEqual(len(addresses["results"]), 1)
        address1 = addresses["results"][0]
        self.assertEqual(address1["institution_name"], "Beetroot Institute")
        self.assertEqual(address1["address_1"], "12 Muddy Field")
        self.assertEqual(address1["address_2"], "Long Lane")
        self.assertEqual(address1["city"], "Norwich")
        self.assertEqual(address1["postcode"], "NR1 1AA")
        self.assertEqual(address1["country"], "UK")

    # Users can see their own address when requested by address ID
    def test_004_rest_single_address_content(self):
        self._asJoeBloggs()
        response = self._client.get('/addresses/%d/' % self._joeBloggsAddress.id)
        self.assertEqual(response.status_code, status.HTTP_200_OK)
        address1 = response.data
        self.assertEqual(address1["institution_name"], "Beetroot Institute")
        self.assertEqual(address1["address_1"], "12 Muddy Field")
        self.assertEqual(address1["address_2"], "Long Lane")
        self.assertEqual(address1["city"], "Norwich")
        self.assertEqual(address1["postcode"], "NR1 1AA")
        self.assertEqual(address1["country"], "UK")

    # Users cannot see addresses from other users when requested by address ID
    def test_005_rest_single_address_permissions(self):
        self._asJaneDoe()
        response = self._client.get('/addresses/%d/' % self._janeDoeAddress.id)
        self.assertEqual(response.status_code, status.HTTP_200_OK)
        response = self._client.get('/addresses/%d/' % self._joeBloggsAddress.id)
        self.assertEqual(response.status_code, status.HTTP_404_NOT_FOUND)

    # Users can add an extra address of their own
    def test_006_rest_create_address(self):
        # Create a new address of our own
        self._asJaneDoe()
        new_address = {"institution_name": "Leek Institute",
                       "address_1": "45 Mole Hill",
                       "address_2": "High St",
                       "city": "Cardiff",
                       "postcode": "CF1 1AA",
                       "country": "Wales",
                       "user": self._janeDoe.id}
        response = self._client.post("/addresses/", new_address, format='json')
        self.assertEqual(response.status_code, status.HTTP_201_CREATED)

        # The DB now has 3 addresses in and that the new address is among them
        self.assertEqual(Address.objects.count(), 3)
        address = Address.objects.get(institution_name="Leek Institute")
        self.assertEqual(address.institution_name, "Leek Institute")
        self.assertEqual(address.address_1, "45 Mole Hill")
        self.assertEqual(address.address_2, "High St")
        self.assertEqual(address.city, "Cardiff")
        self.assertEqual(address.postcode, "CF1 1AA")
        self.assertEqual(address.country, "Wales")
        self.assertEqual(address.user, self._janeDoe)
        self.assertEqual("%s" % address, "Jane Doe: Leek Institute")

        # Other user still sees just their address but we see both our old and new ones
        self._asJoeBloggs()
        response = self._client.get('/addresses/')
        self.assertEqual(response.status_code, status.HTTP_200_OK)
        addresses = response.data
        self.assertEqual(len(addresses["results"]), 1)
        self._asJaneDoe()
        response = self._client.get('/addresses/')
        self.assertEqual(response.status_code, status.HTTP_200_OK)
        addresses = response.data
        self.assertEqual(len(addresses["results"]), 2)

    # Should not be able to create an address for another user
    def test_007_rest_create_address_permissions(self):
        self._asJaneDoe()
        new_address = {"institution_name": "Jam Ltd.",
                       "address_1": "Sticky House",
                       "address_2": "Low St",
                       "city": "Hull",
                       "postcode": "H1 1AA",
                       "country": "UK",
                       "user": self._joeBloggs.id}
        response = self._client.post("/addresses/", new_address, format='json')
        self.assertEqual(response.status_code, status.HTTP_400_BAD_REQUEST)
        self.assertIs(Address.objects.filter(institution_name="Jam Ltd.").exists(), False)

    # Edit our own address and see the result reflected in the DB
    def test_008_rest_update_address(self):
        self._asJaneDoe()
        updated_address = {"institution_name": "Onion Institute Revised"}
        response = self._client.patch("/addresses/%d/" % self._janeDoeAddress.id, updated_address, format='json')
        self.assertEqual(response.status_code, status.HTTP_200_OK)

        address = Address.objects.get(institution_name="Onion Institute Revised")
        self.assertEqual(address.institution_name, "Onion Institute Revised")
        self.assertEqual(address.address_1, "110a Deep Dark Wood")
        self.assertEqual(address.address_2, "Bridge Street")
        self.assertEqual(address.city, "Ipswich")
        self.assertEqual(address.postcode, "IP1 1AA")
        self.assertEqual(address.country, "UK")
        self.assertEqual(address.user, self._janeDoe)
        self.assertEqual("%s" % address, "Jane Doe: Onion Institute Revised")

    # Should not be able to update the address of another user
    def test_009_rest_update_address_permissions(self):
        self._asJoeBloggs()
        updated_address = {"institution_name": "Toast Co."}
        response = self._client.put("/addresses/%d/" % self._janeDoeAddress.id, updated_address, format='json')
        self.assertEqual(response.status_code, status.HTTP_404_NOT_FOUND)
        self.assertIs(Address.objects.filter(institution_name="Onion Institute").exists(), True)
        self.assertIs(Address.objects.filter(institution_name="Toast Co.").exists(), False)

    # Delete own address
    def test_010_rest_delete_address(self):
        self._asJoeBloggs()
        response = self._client.delete("/addresses/%d/" % self._joeBloggsAddress.id)
        self.assertEqual(response.status_code, status.HTTP_204_NO_CONTENT)
        self.assertIs(Address.objects.filter(institution_name="Beetroot Institute").exists(), False)

    # Cannot delete someone else's address
    def test_011_rest_delete_address_permissions(self):
        self._asJaneDoe()
        response = self._client.delete("/addresses/%d/" % self._joeBloggsAddress.id)
        self.assertEqual(response.status_code, status.HTTP_404_NOT_FOUND)
        self.assertIs(Address.objects.filter(institution_name="Beetroot Institute").exists(), True)<|MERGE_RESOLUTION|>--- conflicted
+++ resolved
@@ -1,12 +1,8 @@
-<<<<<<< HEAD
-import json
 from django.test import TestCase
 from django.contrib.auth.models import User
 from rest_framework.test import APIClient
 from rest_framework import status
 from .models import Address
-=======
->>>>>>> 2a08d0f7
 
 
 class AddressTestCase(TestCase):
