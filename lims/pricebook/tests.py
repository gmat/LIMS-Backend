from lims.shared.loggedintestcase import LoggedInTestCase
from rest_framework import status
from .models import Price, PriceBook


class PriceBookTestCase(LoggedInTestCase):
    # TODO Re-enable DISABLED methods once SFDC works in testing mode (check for settings.TESTING)

    def setUp(self):
        super(PriceBookTestCase, self).setUp()

<<<<<<< HEAD
        self._price_pencil = Price.objects.create(name="Pencil", code="P1", identifier="PEN1",
                                                  price=0.99)
        self._price_flask = Price.objects.create(name="Flask", code="F1", identifier="FLA1",
                                                 price=4.47)
        self._price_widget = Price.objects.create(name="Widget", code="W1", identifier="WID1",
                                                  price=15.60)
=======
        self._price_pencil = Price.objects.create(name="Pencil", code="P1",
                                                  identifier="PEN1", price=0.99)
        self._price_flask = Price.objects.create(name="Flask", code="F1",
                                                 identifier="FLA1", price=4.47)
        self._price_widget = Price.objects.create(name="Widget", code="W1",
                                                  identifier="WID1", price=15.60)
>>>>>>> 157d7afb

        self._pricebook1 = PriceBook.objects.create(name="PriceBook1",
                                                    description="Test 1",
                                                    identifier="PB1")
        self._pricebook1.prices.add(self._price_pencil, self._price_flask)

        self._pricebook2 = PriceBook.objects.create(name="PriceBook2",
                                                    description="Test 2",
                                                    identifier="PB2")
        self._pricebook2.prices.add(self._price_pencil, self._price_widget)

    def test_presets(self):
        # Check prices in first book
        self.assertIs(PriceBook.objects.filter(name="PriceBook1").exists(), True)
        pricebook1 = PriceBook.objects.get(name="PriceBook1")
        self.assertEqual(pricebook1.description, "Test 1")
        self.assertEqual(pricebook1.identifier, "PB1")
        prices1 = pricebook1.prices.all()
        self.assertEqual(len(prices1), 2)
        price1_1 = prices1[0]
        self.assertEqual(price1_1.name, "Pencil")
        self.assertEqual(price1_1.code, "P1")
        self.assertEqual(price1_1.identifier, "PEN1")
        self.assertEqual(price1_1.price, 0.99)
        price1_2 = prices1[1]
        self.assertEqual(price1_2.name, "Flask")
        self.assertEqual(price1_2.code, "F1")
        self.assertEqual(price1_2.identifier, "FLA1")
        self.assertEqual(price1_2.price, 4.47)
        # Check prices in second book
        self.assertIs(PriceBook.objects.filter(name="PriceBook2").exists(), True)
        pricebook2 = PriceBook.objects.get(name="PriceBook2")
        self.assertEqual(pricebook2.description, "Test 2")
        self.assertEqual(pricebook2.identifier, "PB2")
        prices2 = pricebook2.prices.all()
        self.assertEqual(len(prices2), 2)
        price2_1 = prices2[0]
        self.assertEqual(price2_1.name, "Pencil")
        self.assertEqual(price2_1.code, "P1")
        self.assertEqual(price2_1.identifier, "PEN1")
        self.assertEqual(price2_1.price, 0.99)
        price2_2 = prices2[1]
        self.assertEqual(price2_2.name, "Widget")
        self.assertEqual(price2_2.code, "W1")
        self.assertEqual(price2_2.identifier, "WID1")
        self.assertEqual(price2_2.price, 15.60)

    def test_access_anonymous(self):
        self._asAnonymous()
        response = self._client.get('/pricebooks/')
        self.assertEqual(response.status_code, status.HTTP_401_UNAUTHORIZED)
        response = self._client.get('/pricebooks/%d/' % self._pricebook1.id)
        self.assertEqual(response.status_code, status.HTTP_401_UNAUTHORIZED)
        response = self._client.get('/pricebooks/updateall/')
        self.assertEqual(response.status_code, status.HTTP_401_UNAUTHORIZED)

    def test_access_invalid(self):
        self._asInvalid()
        response = self._client.get('/pricebooks/')
        self.assertEqual(response.status_code, status.HTTP_401_UNAUTHORIZED)
        response = self._client.get('/pricebooks/%d/' % self._pricebook1.id)
        self.assertEqual(response.status_code, status.HTTP_401_UNAUTHORIZED)
        response = self._client.get('/pricebooks/updateall/')
        self.assertEqual(response.status_code, status.HTTP_401_UNAUTHORIZED)

    def test_user_list(self):
        self._asJoeBloggs()
        response = self._client.get('/pricebooks/')
        self.assertEqual(response.status_code, status.HTTP_200_OK)
        pricebooks = response.data
        self.assertEqual(len(pricebooks["results"]), 2)

    def test_user_view(self):
        self._asJaneDoe()
        response = self._client.get('/pricebooks/%d/' % self._pricebook1.id)
        self.assertEqual(response.status_code, status.HTTP_200_OK)
        pricebook1 = response.data
        self.assertEqual(pricebook1["name"], "PriceBook1")
        self.assertEqual(pricebook1["description"], "Test 1")
        self.assertEqual(pricebook1["identifier"], "PB1")
        prices1 = pricebook1["prices"]
        self.assertEqual(len(prices1), 2)
        price1_1 = prices1[0]
        self.assertEqual(price1_1["name"], "Pencil")
        self.assertEqual(price1_1["code"], "P1")
        self.assertEqual(price1_1["identifier"], "PEN1")
        self.assertEqual(price1_1["price"], 0.99)
        price1_2 = prices1[1]
        self.assertEqual(price1_2["name"], "Flask")
        self.assertEqual(price1_2["code"], "F1")
        self.assertEqual(price1_2["identifier"], "FLA1")
        self.assertEqual(price1_2["price"], 4.47)

    def test_user_create(self):
        self._asJaneDoe()
        new_pricebook1 = {"name": "Test Pricebook",
                          "description": "What a lot of fun this is",
                          "identifier": "TP1",
                          "prices": [self._price_flask.id, self._price_widget.id]
                          }
        response = self._client.post("/pricebooks/", new_pricebook1, format='json')
        self.assertEqual(response.status_code, status.HTTP_403_FORBIDDEN)
        self.assertEqual(PriceBook.objects.count(), 2)

    def test_admin_create(self):
        self._asAdmin()
        new_pricebook1 = {"name": "Test Pricebook",
                          "description": "What a lot of fun this is",
                          "identifier": "TP1",
                          "prices": [self._price_flask.id, self._price_widget.id]
                          }
        response = self._client.post("/pricebooks/", new_pricebook1, format='json')
        self.assertEqual(response.status_code, status.HTTP_201_CREATED)
        self.assertEqual(PriceBook.objects.count(), 3)
        self.assertIs(PriceBook.objects.filter(name="Test Pricebook").exists(), True)

    def test_user_edit(self):
        self._asJoeBloggs()
        updated_pricebook = {"description": "Hey ho"}
        response = self._client.patch("/pricebooks/%d/" % self._pricebook1.id,
                                      updated_pricebook, format='json')
        self.assertEqual(response.status_code, status.HTTP_403_FORBIDDEN)
        self.assertIs(PriceBook.objects.filter(description="Test 1").exists(), True)
        self.assertIs(PriceBook.objects.filter(description="Hey ho").exists(), False)

    def test_admin_edit(self):
        self._asAdmin()
        updated_pricebook = {"description": "Hey ho"}
        response = self._client.patch("/pricebooks/%d/" % self._pricebook1.id,
                                      updated_pricebook, format='json')
        self.assertEqual(response.status_code, status.HTTP_200_OK)
        self.assertIs(PriceBook.objects.filter(description="Test 1").exists(), False)
        self.assertIs(PriceBook.objects.filter(description="Hey ho").exists(), True)

    def test_user_delete(self):
        self._asJoeBloggs()
        response = self._client.delete("/pricebooks/%d/" % self._pricebook1.id)
        self.assertEqual(response.status_code, status.HTTP_403_FORBIDDEN)
        self.assertIs(PriceBook.objects.filter(description="Test 1").exists(), True)

    def test_admin_delete(self):
        self._asAdmin()
        response = self._client.delete("/pricebooks/%d/" % self._pricebook1.id)
        self.assertEqual(response.status_code, status.HTTP_204_NO_CONTENT)
        self.assertIs(PriceBook.objects.filter(description="Test 1").exists(), False)

    def DISABLED_test_user_updateall(self):
        self._asJoeBloggs()
        response = self._client.get("/pricebooks/updateall/")
        self.assertEqual(response.status_code, status.HTTP_200_OK)
        self.assertEqual(response.data["message"], "Pricebooks updated")

    def DISABLED_test_admin_updateall(self):
        self._asAdmin()
        response = self._client.get("/pricebooks/updateall/")
        self.assertEqual(response.status_code, status.HTTP_200_OK)
        self.assertEqual(response.data["message"], "Pricebooks updated")<|MERGE_RESOLUTION|>--- conflicted
+++ resolved
@@ -9,21 +9,12 @@
     def setUp(self):
         super(PriceBookTestCase, self).setUp()
 
-<<<<<<< HEAD
-        self._price_pencil = Price.objects.create(name="Pencil", code="P1", identifier="PEN1",
-                                                  price=0.99)
-        self._price_flask = Price.objects.create(name="Flask", code="F1", identifier="FLA1",
-                                                 price=4.47)
-        self._price_widget = Price.objects.create(name="Widget", code="W1", identifier="WID1",
-                                                  price=15.60)
-=======
         self._price_pencil = Price.objects.create(name="Pencil", code="P1",
                                                   identifier="PEN1", price=0.99)
         self._price_flask = Price.objects.create(name="Flask", code="F1",
                                                  identifier="FLA1", price=4.47)
         self._price_widget = Price.objects.create(name="Widget", code="W1",
                                                   identifier="WID1", price=15.60)
->>>>>>> 157d7afb
 
         self._pricebook1 = PriceBook.objects.create(name="PriceBook1",
                                                     description="Test 1",
